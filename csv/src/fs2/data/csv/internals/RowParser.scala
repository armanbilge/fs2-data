/*
 * Copyright 2019 Lucas Satabin
 *
 * Licensed under the Apache License, Version 2.0 (the "License");
 * you may not use this file except in compliance with the License.
 * You may obtain a copy of the License at
 *
 *     http://www.apache.org/licenses/LICENSE-2.0
 *
 * Unless required by applicable law or agreed to in writing, software
 * distributed under the License is distributed on an "AS IS" BASIS,
 * WITHOUT WARRANTIES OR CONDITIONS OF ANY KIND, either express or implied.
 * See the License for the specific language governing permissions and
 * limitations under the License.
 */
package fs2
package data
package csv
package internals

import text._

import cats.data.{State => _, _}

import scala.collection.immutable.VectorBuilder

private[csv] object RowParser {

<<<<<<< HEAD
  def pipe[F[_], T](separator: Char)(implicit F: RaiseThrowable[F],
                                     T: CharLikeChunks[F, T]): Pipe[F, T, NonEmptyList[String]] = {
=======
  def pipe[F[_]](separator: Char, quoteHandling: QuoteHandling)(
      implicit F: RaiseThrowable[F]): Pipe[F, Char, NonEmptyList[String]] = {
>>>>>>> b0b2b5c4

    def rows(context: T.Context,
             currentField: StringBuilder,
             tail: List[String],
             state: State,
             chunkAcc: VectorBuilder[NonEmptyList[String]]): Pull[F, NonEmptyList[String], Unit] =
      if (T.needsPull(context)) {
        Pull.output(Chunk.vector(chunkAcc.result())) >> T.pullNext(context).flatMap {
          case Some(context) =>
            chunkAcc.clear()
            rows(context, currentField, tail, state, chunkAcc)
          case None =>
            // stream is exhausted, emit potential last line
            state match {
              case State.BeginningOfField =>
                if (tail.nonEmpty)
                  Pull.output1(NonEmptyList("", tail).reverse) >> Pull.done
                else
                  Pull.done
              case State.InUnquoted | State.InQuotedSeenQuote | State.ExpectNewLine =>
                Pull.output1(NonEmptyList(currentField.result, tail).reverse) >> Pull.done
              case State.InUnquotedSeenCr =>
                Pull.output1(NonEmptyList(currentField.append('\r').result, tail).reverse) >> Pull.done
              case State.InQuoted =>
                Pull.raiseError[F](new CsvException("unexpected end of input"))
            }
        }
      } else {
        val c = T.current(context)
        state match {
          case State.InQuoted =>
            // only handle quote specially
            if (c == '"') {
              rows(T.advance(context), currentField, tail, State.InQuotedSeenQuote, chunkAcc)
            } else {
              rows(T.advance(context), currentField.append(c), tail, State.InQuoted, chunkAcc)
            }
          case State.InQuotedSeenQuote =>
            if (c == '"') {
              rows(T.advance(context), currentField.append(c), tail, State.InQuoted, chunkAcc)
            } else if (c == separator) {
              // end of quoted field, go to next
              val field = currentField.result
              currentField.clear
              rows(T.advance(context), currentField, field :: tail, State.BeginningOfField, chunkAcc)
            } else if (c == '\n') {
              val field = currentField.result
              currentField.clear
              rows(T.advance(context),
                   currentField,
                   Nil,
                   State.BeginningOfField,
                   chunkAcc += NonEmptyList(field, tail).reverse)
            } else if (c == '\r') {
              rows(T.advance(context), currentField, tail, State.ExpectNewLine, chunkAcc)
            } else {
              // this is an error
              Pull.output(Chunk.vector(chunkAcc.result())) >> Pull.raiseError[F](
                new CsvException(s"unexpected character '$c'"))
            }
          case State.ExpectNewLine =>
            if (c == '\n') {
              val field = currentField.result
              currentField.clear
              rows(T.advance(context),
                   currentField,
                   Nil,
                   State.BeginningOfField,
                   chunkAcc += NonEmptyList(field, tail).reverse)
            } else {
              // this is an error
              Pull.output(Chunk.vector(chunkAcc.result())) >> Pull.raiseError[F](
                new CsvException(s"unexpected character '$c'"))
            }
          case State.BeginningOfField =>
            if (c == '"' && quoteHandling == QuoteHandling.RFCCompliant) {
              // start a quoted field
              rows(T.advance(context), currentField, tail, State.InQuoted, chunkAcc)
            } else if (c == separator) {
              // this is an empty field
              rows(T.advance(context), currentField, "" :: tail, State.BeginningOfField, chunkAcc)
            } else if (c == '\n') {
              // a new line, emit row if not empty and continue
              if (tail.nonEmpty) {
                rows(T.advance(context),
                     currentField,
                     Nil,
                     State.BeginningOfField,
                     chunkAcc += NonEmptyList("", tail).reverse)
              } else {
                rows(T.advance(context), currentField, Nil, State.BeginningOfField, chunkAcc)
              }
            } else if (c == '\r') {
              rows(T.advance(context), currentField, tail, State.InUnquotedSeenCr, chunkAcc)
            } else {
              rows(T.advance(context), currentField.append(c), tail, State.InUnquoted, chunkAcc)
            }
          case State.InUnquoted =>
            if (c == separator) {
              // this is the end of the field, not the row
              val field = currentField.result
              currentField.clear
              rows(T.advance(context), currentField, field :: tail, State.BeginningOfField, chunkAcc)
            } else if (c == '\n') {
              // a new line, emit row and continue
              val field = currentField.result
              currentField.clear
              rows(T.advance(context),
                   currentField,
                   Nil,
                   State.BeginningOfField,
                   chunkAcc += NonEmptyList(field, tail).reverse)
            } else if (c == '\r') {
              rows(T.advance(context), currentField, tail, State.InUnquotedSeenCr, chunkAcc)
            } else {
              rows(T.advance(context), currentField.append(c), tail, State.InUnquoted, chunkAcc)
            }
          case State.InUnquotedSeenCr =>
            if (c == '\n') {
              // a new line, emit row if not empty and continue
              val field = currentField.result
              currentField.clear
              rows(T.advance(context),
                   currentField,
                   Nil,
                   State.BeginningOfField,
                   chunkAcc += NonEmptyList(field, tail).reverse)
            } else {
              currentField.append('\r')
              if (c == separator) {
                // this is the end of the field, not the row
                val field = currentField.result
                currentField.clear
                rows(T.advance(context), currentField, field :: tail, State.BeginningOfField, chunkAcc)
              } else {
                // continue parsing field
                currentField.append(c)
                rows(T.advance(context), currentField, tail, State.InUnquoted, chunkAcc)
              }
            }
        }
      }

    s =>
      Stream
        .suspend(Stream.emit(T.create(s)))
        .flatMap(rows(_, new StringBuilder, Nil, State.BeginningOfField, new VectorBuilder).stream)
  }

}<|MERGE_RESOLUTION|>--- conflicted
+++ resolved
@@ -26,13 +26,9 @@
 
 private[csv] object RowParser {
 
-<<<<<<< HEAD
-  def pipe[F[_], T](separator: Char)(implicit F: RaiseThrowable[F],
-                                     T: CharLikeChunks[F, T]): Pipe[F, T, NonEmptyList[String]] = {
-=======
-  def pipe[F[_]](separator: Char, quoteHandling: QuoteHandling)(
-      implicit F: RaiseThrowable[F]): Pipe[F, Char, NonEmptyList[String]] = {
->>>>>>> b0b2b5c4
+  def pipe[F[_], T](separator: Char, quoteHandling: QuoteHandling)(
+      implicit F: RaiseThrowable[F],
+      T: CharLikeChunks[F, T]): Pipe[F, T, NonEmptyList[String]] = {
 
     def rows(context: T.Context,
              currentField: StringBuilder,
