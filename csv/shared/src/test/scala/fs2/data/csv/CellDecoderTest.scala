--- conflicted
+++ resolved
@@ -4,7 +4,6 @@
 
 import scala.concurrent.duration._
 
-<<<<<<< HEAD
 object CellDecoderTest extends SimpleIOSuite {
 
   // CellDecoder should have implicit instances available for standard types
@@ -22,6 +21,21 @@
   CellDecoder[java.time.Instant]
   CellDecoder[java.time.LocalTime]
   CellDecoder[java.time.ZonedDateTime]
+  CellDecoder[java.time.Period]
+  CellDecoder[java.time.LocalDate]
+  CellDecoder[java.time.LocalDateTime]
+  CellDecoder[java.time.LocalTime]
+  CellDecoder[java.time.OffsetDateTime]
+  CellDecoder[java.time.OffsetTime]
+  CellDecoder[java.time.ZonedDateTime]
+  CellDecoder[java.time.DayOfWeek]
+  CellDecoder[java.time.Duration]
+  CellDecoder[java.time.Month]
+  CellDecoder[java.time.MonthDay]
+  CellDecoder[java.time.Year]
+  CellDecoder[java.time.YearMonth]
+  CellDecoder[java.time.ZoneId]
+  CellDecoder[java.time.ZoneOffset]
 
   CellDecoder[DecoderResult[Char]]
   CellDecoder[Either[String, Char]]
@@ -40,41 +54,6 @@
         CellDecoder[java.util.UUID].apply("6f55090e-a807-49c2-a142-2a0db1f079df").map(_.toString) == Right(
           "6f55090e-a807-49c2-a142-2a0db1f079df")) and
       expect(CellDecoder[java.time.LocalTime].apply("13:04:29") == Right(java.time.LocalTime.of(13, 4, 29)))
-=======
-class CellDecoderTest extends AnyFlatSpec with Matchers with EitherValues {
-
-  "CellDecoder" should "have implicit instances available for standard types" in {
-    CellDecoder[String]
-    CellDecoder[Array[Char]]
-    CellDecoder[Boolean]
-    CellDecoder[Unit]
-    CellDecoder[Int]
-    CellDecoder[BigDecimal]
-    CellDecoder[FiniteDuration]
-    CellDecoder[Duration]
-
-    CellDecoder[java.net.URI]
-    CellDecoder[java.util.UUID]
-    CellDecoder[java.time.Instant]
-    CellDecoder[java.time.Period]
-    CellDecoder[java.time.LocalDate]
-    CellDecoder[java.time.LocalDateTime]
-    CellDecoder[java.time.LocalTime]
-    CellDecoder[java.time.OffsetDateTime]
-    CellDecoder[java.time.OffsetTime]
-    CellDecoder[java.time.ZonedDateTime]
-    CellDecoder[java.time.DayOfWeek]
-    CellDecoder[java.time.Duration]
-    CellDecoder[java.time.Month]
-    CellDecoder[java.time.MonthDay]
-    CellDecoder[java.time.Year]
-    CellDecoder[java.time.YearMonth]
-    CellDecoder[java.time.ZoneId]
-    CellDecoder[java.time.ZoneOffset]
-
-    CellDecoder[DecoderResult[Char]]
-    CellDecoder[Either[String, Char]]
->>>>>>> b67ea37a
   }
 
   pureTest("CellDecoder should handle container types properly") {
