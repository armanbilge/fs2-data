/*
 * Copyright 2019 Lucas Satabin
 *
 * Licensed under the Apache License, Version 2.0 (the "License");
 * you may not use this file except in compliance with the License.
 * You may obtain a copy of the License at
 *
 *     http://www.apache.org/licenses/LICENSE-2.0
 *
 * Unless required by applicable law or agreed to in writing, software
 * distributed under the License is distributed on an "AS IS" BASIS,
 * WITHOUT WARRANTIES OR CONDITIONS OF ANY KIND, either express or implied.
 * See the License for the specific language governing permissions and
 * limitations under the License.
 */
package fs2
package data
package json
package internals

import text._

import scala.collection.immutable.VectorBuilder
import scala.annotation.switch

private[json] object TokenParser {

  def pipe[F[_], T](implicit F: RaiseThrowable[F], T: CharLikeChunks[F, T]): Pipe[F, T, Token] = { s =>
    // the opening quote has already been read
    def string_(context: T.Context,
                key: Boolean,
                state: Int,
                unicode: Int,
                acc: StringBuilder,
                chunkAcc: VectorBuilder[Token]): Pull[F, Token, Option[(T.Context, VectorBuilder[Token])]] = {
      if (T.needsPull(context)) {
        emitChunk(chunkAcc) >> T.pullNext(context).flatMap {
          case Some(context) =>
            chunkAcc.clear()
            string_(context, key, state, unicode, acc, chunkAcc)
          case None => Pull.raiseError[F](new JsonException("unexpected end of input"))
        }
      } else {
<<<<<<< HEAD
        val c = T.current(context)
        (state: @switch) match {
          case StringState.SeenBackslash =>
            (c: @switch) match {
              case '"'  => string_(T.advance(context), key, StringState.Normal, 0, acc.append('"'), chunkAcc)
              case '\\' => string_(T.advance(context), key, StringState.Normal, 0, acc.append('\\'), chunkAcc)
              case '/'  => string_(T.advance(context), key, StringState.Normal, 0, acc.append('/'), chunkAcc)
              case 'b'  => string_(T.advance(context), key, StringState.Normal, 0, acc.append('\b'), chunkAcc)
              case 'f'  => string_(T.advance(context), key, StringState.Normal, 0, acc.append('\f'), chunkAcc)
              case 'n'  => string_(T.advance(context), key, StringState.Normal, 0, acc.append('\n'), chunkAcc)
              case 'r'  => string_(T.advance(context), key, StringState.Normal, 0, acc.append('\r'), chunkAcc)
              case 't'  => string_(T.advance(context), key, StringState.Normal, 0, acc.append('\t'), chunkAcc)
              case 'u'  => string_(T.advance(context), key, StringState.Expect4Unicode, 0, acc, chunkAcc)
              case _    => emitChunk(chunkAcc) >> Pull.raiseError[F](new JsonException(s"unknown escaped character '$c'"))
            }
          case StringState.Normal =>
            if (c == '"')
              Pull.pure(Some(
                (T.advance(context), chunkAcc += (if (key) Token.Key(acc.result) else Token.StringValue(acc.result)))))
            else if (c == '\\')
              string_(T.advance(context), key, StringState.SeenBackslash, 0, acc, chunkAcc)
            else if (c >= 0x20 && c <= 0x10ffff)
              string_(T.advance(context), key, StringState.Normal, 0, acc.append(c), chunkAcc)
            else
              emitChunk(chunkAcc) >> Pull.raiseError[F](new JsonException(s"invalid string character '$c'"))
          case n /* StringState.ExpectNUnicode */ =>
            val cidx = hexa.indexOf(c.toLower)
            if (cidx >= 0) {
              val unicode1 = (unicode << 4) | (0x0000000f & cidx)
              if (n == 1) {
                string_(T.advance(context),
                        key,
                        StringState.Normal,
                        0,
                        acc.appendAll(Character.toChars(unicode1)),
                        chunkAcc)
              } else {
                string_(T.advance(context), key, n - 1, unicode1, acc, chunkAcc)
              }
=======
      val c = chunk(idx)
      (state: @switch) match {
        case StringState.SeenBackslash =>
          (c: @switch) match {
            case '"'  => string_(chunk, idx + 1, rest, key, StringState.Normal, 0, acc.append('"'), chunkAcc)
            case '\\' => string_(chunk, idx + 1, rest, key, StringState.Normal, 0, acc.append('\\'), chunkAcc)
            case '/'  => string_(chunk, idx + 1, rest, key, StringState.Normal, 0, acc.append('/'), chunkAcc)
            case 'b'  => string_(chunk, idx + 1, rest, key, StringState.Normal, 0, acc.append('\b'), chunkAcc)
            case 'f'  => string_(chunk, idx + 1, rest, key, StringState.Normal, 0, acc.append('\f'), chunkAcc)
            case 'n'  => string_(chunk, idx + 1, rest, key, StringState.Normal, 0, acc.append('\n'), chunkAcc)
            case 'r'  => string_(chunk, idx + 1, rest, key, StringState.Normal, 0, acc.append('\r'), chunkAcc)
            case 't'  => string_(chunk, idx + 1, rest, key, StringState.Normal, 0, acc.append('\t'), chunkAcc)
            case 'u'  => string_(chunk, idx + 1, rest, key, StringState.Expect4Unicode, 0, acc, chunkAcc)
            case _    => emitChunk(chunkAcc) >> Pull.raiseError[F](new JsonException(s"unknown escaped character '$c'"))
          }
        case StringState.Normal =>
          if (c == '"')
            Pull.pure(
              Some(
                (chunk,
                 idx + 1,
                 rest,
                 (if (key) Token.Key(acc.result()) else Token.StringValue(acc.result())) :: chunkAcc)))
          else if (c == '\\')
            string_(chunk, idx + 1, rest, key, StringState.SeenBackslash, 0, acc, chunkAcc)
          else if (c >= 0x20 && c <= 0x10ffff)
            string_(chunk, idx + 1, rest, key, StringState.Normal, 0, acc.append(c), chunkAcc)
          else
            emitChunk(chunkAcc) >> Pull.raiseError[F](new JsonException(s"invalid string character '$c'"))
        case n /* StringState.ExpectNUnicode */ =>
          val cidx = hexa.indexOf(c.toLower)
          if (cidx >= 0) {
            val unicode1 = (unicode << 4) | (0x0000000f & cidx)
            if (n == 1) {
              string_(chunk,
                      idx + 1,
                      rest,
                      key,
                      StringState.Normal,
                      0,
                      acc.appendAll(Character.toChars(unicode1)),
                      chunkAcc)
>>>>>>> 3580c6e6
            } else {
              emitChunk(chunkAcc) >> Pull.raiseError[F](new JsonException("malformed escaped unicode sequence"))
            }
        }
      }
    }

    def number_(context: T.Context,
                state: Int,
                acc: StringBuilder,
                chunkAcc: VectorBuilder[Token]): Pull[F, Token, Option[(T.Context, VectorBuilder[Token])]] = {
      def step(c: Char, state: Int): Int =
        (c: @switch) match {
          case '-' =>
            (state: @switch) match {
              case NumberState.NumberStart  => NumberState.IntegerStart
              case NumberState.ExponentSign => NumberState.ExponentOne
              case _                        => NumberState.Invalid
            }
          case '0' =>
            (state: @switch) match {
              case NumberState.NumberStart | NumberState.IntegerStart =>
                NumberState.FractionStart
              case NumberState.IntegerBody | NumberState.FractionBody | NumberState.ExponentBody =>
                state
              case NumberState.FractionOne =>
                NumberState.FractionBody
              case NumberState.ExponentSign | NumberState.ExponentOne =>
                NumberState.ExponentBody
              case _ =>
                NumberState.Invalid
            }
          case '1' | '2' | '3' | '4' | '5' | '6' | '7' | '8' | '9' =>
            (state: @switch) match {
              case NumberState.NumberStart | NumberState.IntegerStart =>
                NumberState.IntegerBody
              case NumberState.IntegerBody | NumberState.FractionBody | NumberState.ExponentBody =>
                state
              case NumberState.FractionOne =>
                NumberState.FractionBody
              case NumberState.ExponentSign | NumberState.ExponentOne =>
                NumberState.ExponentBody
              case _ =>
                NumberState.Invalid
            }
          case '.' =>
            (state: @switch) match {
              case NumberState.IntegerBody | NumberState.FractionStart =>
                NumberState.FractionOne
              case _ =>
                NumberState.Invalid
            }
          case 'e' | 'E' =>
            (state: @switch) match {
              case NumberState.IntegerBody | NumberState.FractionStart | NumberState.FractionBody =>
                NumberState.ExponentSign
              case _ =>
                NumberState.Invalid
            }
          case '+' =>
            (state: @switch) match {
              case NumberState.ExponentSign =>
                NumberState.ExponentOne
              case _ =>
                NumberState.Invalid
            }
          case _ =>
            NumberState.Invalid
        }

<<<<<<< HEAD
      if (T.needsPull(context)) {
        emitChunk(chunkAcc) >> T.pullNext(context).flatMap {
          case Some(context) =>
            chunkAcc.clear()
            number_(context, state, acc, chunkAcc)
          case None =>
            if (NumberState.isFinal(state))
              Pull.output1(Token.NumberValue(acc.result)) >> Pull.pure(None)
            else
              Pull.raiseError[F](new JsonException("unexpected end of input"))
        }
      } else {
        val c = T.current(context)
        (step(c, state): @switch) match {
          case NumberState.Invalid =>
            if (NumberState.isFinal(state))
              Pull.pure(Some((context, chunkAcc += Token.NumberValue(acc.result))))
            else
              emitChunk(chunkAcc) >> Pull.raiseError[F](new JsonException(s"invalid number character '$c'"))
          case state =>
            number_(T.advance(context), state, acc.append(c), chunkAcc)
        }
=======
    if (idx >= chunk.size)
      emitChunk(chunkAcc) >> rest.pull.uncons.flatMap {
        case Some((chunk, rest)) => number_(chunk, 0, rest, state, acc, Nil)
        case None =>
          if (NumberState.isFinal(state))
            Pull.output1(Token.NumberValue(acc.result())) >> Pull.pure(None)
          else
            Pull.raiseError[F](new JsonException("unexpected end of input"))
      } else {
      val c = chunk(idx)
      (step(c, state): @switch) match {
        case NumberState.Invalid =>
          if (NumberState.isFinal(state))
            Pull.pure(Some((chunk, idx, rest, Token.NumberValue(acc.result()) :: chunkAcc)))
          else
            emitChunk(chunkAcc) >> Pull.raiseError[F](new JsonException(s"invalid number character '$c'"))
        case state =>
          number_(chunk, idx + 1, rest, state, acc.append(c), chunkAcc)
>>>>>>> 3580c6e6
      }
    }

    def keyword_(context: T.Context,
                 expected: String,
                 eidx: Int,
                 token: Token,
                 chunkAcc: VectorBuilder[Token]): Pull[F, Token, Option[(T.Context, VectorBuilder[Token])]] = {
      if (T.needsPull(context)) {
        emitChunk(chunkAcc) >> T.pullNext(context).flatMap {
          case Some(context) =>
            chunkAcc.clear()
            keyword_(context, expected, eidx, token, chunkAcc)
          case None => Pull.raiseError[F](new JsonException("unexpected end of input"))
        }
      } else {
        val c = T.current(context)
        if (c == expected.charAt(eidx)) {
          if (eidx == expected.length - 1)
            Pull.pure(Some((T.advance(context), chunkAcc += token)))
          else
            keyword_(T.advance(context), expected, eidx + 1, token, chunkAcc)
        } else {
          emitChunk(chunkAcc) >> Pull.raiseError[F](
            new JsonException(s"unexpected character '$c' (expected $expected)"))
        }
      }
    }

    def value_(context: T.Context, state: Int, chunkAcc: VectorBuilder[Token])(
        implicit F: RaiseThrowable[F]): Pull[F, Token, Option[(T.Context, VectorBuilder[Token])]] =
      if (T.needsPull(context)) {
        emitChunk(chunkAcc) >> T.pullNext(context).flatMap {
          case Some(context) =>
            chunkAcc.clear()
            value_(context, state, chunkAcc)
          case None => Pull.raiseError[F](new JsonException("unexpected end of input"))
        }
      } else {
        val c = T.current(context)
        (c: @switch) match {
          case '{' =>
            Pull.suspend(go_(T.advance(context), State.BeforeObjectKey, chunkAcc += Token.StartObject))
          case '[' =>
            Pull.suspend(go_(T.advance(context), State.BeforeArrayValue, chunkAcc += Token.StartArray))
          case 't' => keyword_(context, "true", 0, Token.TrueValue, chunkAcc)
          case 'f' => keyword_(context, "false", 0, Token.FalseValue, chunkAcc)
          case 'n' => keyword_(context, "null", 0, Token.NullValue, chunkAcc)
          case '"' => string_(T.advance(context), false, StringState.Normal, 0, new StringBuilder, chunkAcc)
          case '-' | '0' | '1' | '2' | '3' | '4' | '5' | '6' | '7' | '8' | '9' =>
            number_(context, NumberState.NumberStart, new StringBuilder, chunkAcc)
          case c => emitChunk(chunkAcc) >> Pull.raiseError[F](new JsonException(s"unexpected '$c'"))
        }
      }

    def continue(state: Int)(result: Option[(T.Context, VectorBuilder[Token])])(implicit F: RaiseThrowable[F]) =
      result match {
        case Some((context, chunkAcc)) =>
          go_(context, state, chunkAcc)
        case None =>
          Pull.pure(None)
      }

    def go_(context: T.Context,
            state: Int,
            chunkAcc: VectorBuilder[Token]): Pull[F, Token, Option[(T.Context, VectorBuilder[Token])]] = {
      if (T.needsPull(context)) {
        emitChunk(chunkAcc) >> T.pullNext(context).flatMap {
          case Some(context) =>
            chunkAcc.clear()
            go_(context, state, chunkAcc)
          case None =>
            Pull.pure(None)
<<<<<<< HEAD
        }
      } else {
        val c = T.current(context)
        (c: @switch) match {
          case ' ' | '\t' | '\r' | '\n' => go_(T.advance(context), state, chunkAcc)
          case _ =>
            (state: @switch) match {
              case State.BeforeValue =>
                value_(context, state, chunkAcc).flatMap(res => continue(State.BeforeValue)(res))
              case State.BeforeObjectKey =>
                (c: @switch) match {
                  case '"' =>
                    string_(T.advance(context), true, StringState.Normal, 0, new StringBuilder, chunkAcc)
                      .flatMap(res => continue(State.AfterObjectKey)(res))
                  case '}' =>
                    Pull.pure(Some((T.advance(context), chunkAcc += Token.EndObject)))
                  case _ =>
                    emitChunk(chunkAcc) >> Pull.raiseError[F](new JsonException(s"unexpected '$c' before object key"))
                }
              case State.ExpectObjectKey =>
                (c: @switch) match {
                  case '"' =>
                    string_(T.advance(context), true, StringState.Normal, 0, new StringBuilder, chunkAcc)
                      .flatMap(res => continue(State.AfterObjectKey)(res))
                  case _ =>
                    emitChunk(chunkAcc) >> Pull.raiseError[F](new JsonException(s"unexpected '$c' before object key"))
                }
              case State.AfterObjectKey =>
                (c: @switch) match {
                  case ':' => go_(T.advance(context), State.BeforeObjectValue, chunkAcc)
                  case c =>
                    emitChunk(chunkAcc) >> Pull.raiseError[F](new JsonException(s"unexpected '$c' after object key"))
                }
              case State.BeforeObjectValue =>
                value_(context, State.AfterObjectValue, chunkAcc)
                  .flatMap(res => continue(State.AfterObjectValue)(res))
              case State.AfterObjectValue =>
                (c: @switch) match {
                  case ',' =>
                    go_(T.advance(context), State.ExpectObjectKey, chunkAcc)
                  case '}' =>
                    Pull.pure(Some((T.advance(context), chunkAcc += Token.EndObject)))
                  case c =>
                    emitChunk(chunkAcc) >> Pull.raiseError[F](new JsonException(s"unexpected '$c' after object value"))
                }
              case State.ExpectArrayValue =>
                value_(context, State.AfterArrayValue, chunkAcc)
                  .flatMap(res => continue(State.AfterArrayValue)(res))
              case State.BeforeArrayValue =>
                (c: @switch) match {
                  case ']' =>
                    Pull.pure(Some((T.advance(context), chunkAcc += Token.EndArray)))
                  case c =>
                    value_(context, State.AfterArrayValue, chunkAcc)
                      .flatMap(res => continue(State.AfterArrayValue)(res))
                }
              case State.AfterArrayValue =>
                (c: @switch) match {
                  case ']' =>
                    Pull.pure(Some((T.advance(context), chunkAcc += Token.EndArray)))
                  case ',' =>
                    go_(T.advance(context), State.ExpectArrayValue, chunkAcc)
                  case c =>
                    emitChunk(chunkAcc) >> Pull.raiseError[F](new JsonException(s"unexpected '$c' after array value"))
                }
            }
        }
=======
          else
            Pull.raiseError[F](new JsonException("unexpected end of input"))
      }
    } else {
      val c = chunk(idx1)
      (c: @switch) match {
        case ' ' | '\t' | '\r' | '\n' => go_(chunk: Chunk[Char], idx + 1, rest, state, history, chunkAcc)
        case _ =>
          (state: @switch) match {
            case State.BeforeValue =>
              value_(chunk, idx1, rest, state, chunkAcc).flatMap(continue(State.BeforeValue, history))
            case State.BeforeObjectKey =>
              (c: @switch) match {
                case '"' =>
                  string_(chunk, idx1 + 1, rest, true, StringState.Normal, 0, new StringBuilder, chunkAcc)
                    .flatMap(continue(State.AfterObjectKey, history))
                case '}' =>
                  history match {
                    case prev :: tail => go_(chunk, idx1 + 1, rest, prev, tail, Token.EndObject :: chunkAcc)
                    case Nil          => Pull.pure(Some((chunk, idx1 + 1, rest, Token.EndObject :: chunkAcc)))
                  }
                case _ =>
                  emitChunk(chunkAcc) >> Pull.raiseError[F](new JsonException(s"unexpected '$c' before object key"))
              }
            case State.ExpectObjectKey =>
              (c: @switch) match {
                case '"' =>
                  string_(chunk, idx1 + 1, rest, true, StringState.Normal, 0, new StringBuilder, chunkAcc)
                    .flatMap(continue(State.AfterObjectKey, history))
                case _ =>
                  emitChunk(chunkAcc) >> Pull.raiseError[F](new JsonException(s"unexpected '$c' before object key"))
              }
            case State.AfterObjectKey =>
              (c: @switch) match {
                case ':' => go_(chunk, idx1 + 1, rest, State.BeforeObjectValue, history, chunkAcc)
                case c =>
                  emitChunk(chunkAcc) >> Pull.raiseError[F](new JsonException(s"unexpected '$c' after object key"))
              }
            case State.BeforeObjectValue =>
              value_(chunk, idx1, rest, State.AfterObjectValue, chunkAcc)
                .flatMap(continue(State.AfterObjectValue, history))
            case State.AfterObjectValue =>
              (c: @switch) match {
                case ',' =>
                  go_(chunk, idx1 + 1, rest, State.ExpectObjectKey, history, chunkAcc)
                case '}' =>
                  history match {
                    case prev :: tail => go_(chunk, idx1 + 1, rest, prev, tail, Token.EndObject :: chunkAcc)
                    case Nil          => Pull.pure(Some((chunk, idx1 + 1, rest, Token.EndObject :: chunkAcc)))
                  }
                case c =>
                  emitChunk(chunkAcc) >> Pull.raiseError[F](new JsonException(s"unexpected '$c' after object value"))
              }
            case State.ExpectArrayValue =>
              value_(chunk, idx1, rest, State.AfterArrayValue, chunkAcc)
                .flatMap(continue(State.AfterArrayValue, history))
            case State.BeforeArrayValue =>
              (c: @switch) match {
                case ']' =>
                  history match {
                    case prev :: tail => go_(chunk, idx1 + 1, rest, prev, tail, Token.EndArray :: chunkAcc)
                    case Nil          => Pull.pure(Some((chunk, idx1 + 1, rest, Token.EndArray :: chunkAcc)))
                  }
                case c =>
                  value_(chunk, idx1, rest, State.AfterArrayValue, chunkAcc)
                    .flatMap(continue(State.AfterArrayValue, history))
              }
            case State.AfterArrayValue =>
              (c: @switch) match {
                case ']' =>
                  history match {
                    case prev :: tail => go_(chunk, idx1 + 1, rest, prev, tail, Token.EndArray :: chunkAcc)
                    case Nil          => Pull.pure(Some((chunk, idx1 + 1, rest, Token.EndArray :: chunkAcc)))
                  }
                case ',' =>
                  go_(chunk, idx1 + 1, rest, State.ExpectArrayValue, history, chunkAcc)
                case c =>
                  emitChunk(chunkAcc) >> Pull.raiseError[F](new JsonException(s"unexpected '$c' after array value"))
              }
          }
>>>>>>> 3580c6e6
      }
    }

    Stream.suspend(Stream.emit(T.create(s))).flatMap(go_(_, State.BeforeValue, new VectorBuilder).void.stream)
  }
}<|MERGE_RESOLUTION|>--- conflicted
+++ resolved
@@ -41,7 +41,6 @@
           case None => Pull.raiseError[F](new JsonException("unexpected end of input"))
         }
       } else {
-<<<<<<< HEAD
         val c = T.current(context)
         (state: @switch) match {
           case StringState.SeenBackslash =>
@@ -81,50 +80,6 @@
               } else {
                 string_(T.advance(context), key, n - 1, unicode1, acc, chunkAcc)
               }
-=======
-      val c = chunk(idx)
-      (state: @switch) match {
-        case StringState.SeenBackslash =>
-          (c: @switch) match {
-            case '"'  => string_(chunk, idx + 1, rest, key, StringState.Normal, 0, acc.append('"'), chunkAcc)
-            case '\\' => string_(chunk, idx + 1, rest, key, StringState.Normal, 0, acc.append('\\'), chunkAcc)
-            case '/'  => string_(chunk, idx + 1, rest, key, StringState.Normal, 0, acc.append('/'), chunkAcc)
-            case 'b'  => string_(chunk, idx + 1, rest, key, StringState.Normal, 0, acc.append('\b'), chunkAcc)
-            case 'f'  => string_(chunk, idx + 1, rest, key, StringState.Normal, 0, acc.append('\f'), chunkAcc)
-            case 'n'  => string_(chunk, idx + 1, rest, key, StringState.Normal, 0, acc.append('\n'), chunkAcc)
-            case 'r'  => string_(chunk, idx + 1, rest, key, StringState.Normal, 0, acc.append('\r'), chunkAcc)
-            case 't'  => string_(chunk, idx + 1, rest, key, StringState.Normal, 0, acc.append('\t'), chunkAcc)
-            case 'u'  => string_(chunk, idx + 1, rest, key, StringState.Expect4Unicode, 0, acc, chunkAcc)
-            case _    => emitChunk(chunkAcc) >> Pull.raiseError[F](new JsonException(s"unknown escaped character '$c'"))
-          }
-        case StringState.Normal =>
-          if (c == '"')
-            Pull.pure(
-              Some(
-                (chunk,
-                 idx + 1,
-                 rest,
-                 (if (key) Token.Key(acc.result()) else Token.StringValue(acc.result())) :: chunkAcc)))
-          else if (c == '\\')
-            string_(chunk, idx + 1, rest, key, StringState.SeenBackslash, 0, acc, chunkAcc)
-          else if (c >= 0x20 && c <= 0x10ffff)
-            string_(chunk, idx + 1, rest, key, StringState.Normal, 0, acc.append(c), chunkAcc)
-          else
-            emitChunk(chunkAcc) >> Pull.raiseError[F](new JsonException(s"invalid string character '$c'"))
-        case n /* StringState.ExpectNUnicode */ =>
-          val cidx = hexa.indexOf(c.toLower)
-          if (cidx >= 0) {
-            val unicode1 = (unicode << 4) | (0x0000000f & cidx)
-            if (n == 1) {
-              string_(chunk,
-                      idx + 1,
-                      rest,
-                      key,
-                      StringState.Normal,
-                      0,
-                      acc.appendAll(Character.toChars(unicode1)),
-                      chunkAcc)
->>>>>>> 3580c6e6
             } else {
               emitChunk(chunkAcc) >> Pull.raiseError[F](new JsonException("malformed escaped unicode sequence"))
             }
@@ -195,7 +150,6 @@
             NumberState.Invalid
         }
 
-<<<<<<< HEAD
       if (T.needsPull(context)) {
         emitChunk(chunkAcc) >> T.pullNext(context).flatMap {
           case Some(context) =>
@@ -218,26 +172,6 @@
           case state =>
             number_(T.advance(context), state, acc.append(c), chunkAcc)
         }
-=======
-    if (idx >= chunk.size)
-      emitChunk(chunkAcc) >> rest.pull.uncons.flatMap {
-        case Some((chunk, rest)) => number_(chunk, 0, rest, state, acc, Nil)
-        case None =>
-          if (NumberState.isFinal(state))
-            Pull.output1(Token.NumberValue(acc.result())) >> Pull.pure(None)
-          else
-            Pull.raiseError[F](new JsonException("unexpected end of input"))
-      } else {
-      val c = chunk(idx)
-      (step(c, state): @switch) match {
-        case NumberState.Invalid =>
-          if (NumberState.isFinal(state))
-            Pull.pure(Some((chunk, idx, rest, Token.NumberValue(acc.result()) :: chunkAcc)))
-          else
-            emitChunk(chunkAcc) >> Pull.raiseError[F](new JsonException(s"invalid number character '$c'"))
-        case state =>
-          number_(chunk, idx + 1, rest, state, acc.append(c), chunkAcc)
->>>>>>> 3580c6e6
       }
     }
 
@@ -267,8 +201,8 @@
       }
     }
 
-    def value_(context: T.Context, state: Int, chunkAcc: VectorBuilder[Token])(
-        implicit F: RaiseThrowable[F]): Pull[F, Token, Option[(T.Context, VectorBuilder[Token])]] =
+    def value_(context: T.Context, state: Int, chunkAcc: VectorBuilder[Token])(implicit
+        F: RaiseThrowable[F]): Pull[F, Token, Option[(T.Context, VectorBuilder[Token])]] =
       if (T.needsPull(context)) {
         emitChunk(chunkAcc) >> T.pullNext(context).flatMap {
           case Some(context) =>
@@ -311,7 +245,6 @@
             go_(context, state, chunkAcc)
           case None =>
             Pull.pure(None)
-<<<<<<< HEAD
         }
       } else {
         val c = T.current(context)
@@ -379,88 +312,6 @@
                 }
             }
         }
-=======
-          else
-            Pull.raiseError[F](new JsonException("unexpected end of input"))
-      }
-    } else {
-      val c = chunk(idx1)
-      (c: @switch) match {
-        case ' ' | '\t' | '\r' | '\n' => go_(chunk: Chunk[Char], idx + 1, rest, state, history, chunkAcc)
-        case _ =>
-          (state: @switch) match {
-            case State.BeforeValue =>
-              value_(chunk, idx1, rest, state, chunkAcc).flatMap(continue(State.BeforeValue, history))
-            case State.BeforeObjectKey =>
-              (c: @switch) match {
-                case '"' =>
-                  string_(chunk, idx1 + 1, rest, true, StringState.Normal, 0, new StringBuilder, chunkAcc)
-                    .flatMap(continue(State.AfterObjectKey, history))
-                case '}' =>
-                  history match {
-                    case prev :: tail => go_(chunk, idx1 + 1, rest, prev, tail, Token.EndObject :: chunkAcc)
-                    case Nil          => Pull.pure(Some((chunk, idx1 + 1, rest, Token.EndObject :: chunkAcc)))
-                  }
-                case _ =>
-                  emitChunk(chunkAcc) >> Pull.raiseError[F](new JsonException(s"unexpected '$c' before object key"))
-              }
-            case State.ExpectObjectKey =>
-              (c: @switch) match {
-                case '"' =>
-                  string_(chunk, idx1 + 1, rest, true, StringState.Normal, 0, new StringBuilder, chunkAcc)
-                    .flatMap(continue(State.AfterObjectKey, history))
-                case _ =>
-                  emitChunk(chunkAcc) >> Pull.raiseError[F](new JsonException(s"unexpected '$c' before object key"))
-              }
-            case State.AfterObjectKey =>
-              (c: @switch) match {
-                case ':' => go_(chunk, idx1 + 1, rest, State.BeforeObjectValue, history, chunkAcc)
-                case c =>
-                  emitChunk(chunkAcc) >> Pull.raiseError[F](new JsonException(s"unexpected '$c' after object key"))
-              }
-            case State.BeforeObjectValue =>
-              value_(chunk, idx1, rest, State.AfterObjectValue, chunkAcc)
-                .flatMap(continue(State.AfterObjectValue, history))
-            case State.AfterObjectValue =>
-              (c: @switch) match {
-                case ',' =>
-                  go_(chunk, idx1 + 1, rest, State.ExpectObjectKey, history, chunkAcc)
-                case '}' =>
-                  history match {
-                    case prev :: tail => go_(chunk, idx1 + 1, rest, prev, tail, Token.EndObject :: chunkAcc)
-                    case Nil          => Pull.pure(Some((chunk, idx1 + 1, rest, Token.EndObject :: chunkAcc)))
-                  }
-                case c =>
-                  emitChunk(chunkAcc) >> Pull.raiseError[F](new JsonException(s"unexpected '$c' after object value"))
-              }
-            case State.ExpectArrayValue =>
-              value_(chunk, idx1, rest, State.AfterArrayValue, chunkAcc)
-                .flatMap(continue(State.AfterArrayValue, history))
-            case State.BeforeArrayValue =>
-              (c: @switch) match {
-                case ']' =>
-                  history match {
-                    case prev :: tail => go_(chunk, idx1 + 1, rest, prev, tail, Token.EndArray :: chunkAcc)
-                    case Nil          => Pull.pure(Some((chunk, idx1 + 1, rest, Token.EndArray :: chunkAcc)))
-                  }
-                case c =>
-                  value_(chunk, idx1, rest, State.AfterArrayValue, chunkAcc)
-                    .flatMap(continue(State.AfterArrayValue, history))
-              }
-            case State.AfterArrayValue =>
-              (c: @switch) match {
-                case ']' =>
-                  history match {
-                    case prev :: tail => go_(chunk, idx1 + 1, rest, prev, tail, Token.EndArray :: chunkAcc)
-                    case Nil          => Pull.pure(Some((chunk, idx1 + 1, rest, Token.EndArray :: chunkAcc)))
-                  }
-                case ',' =>
-                  go_(chunk, idx1 + 1, rest, State.ExpectArrayValue, history, chunkAcc)
-                case c =>
-                  emitChunk(chunkAcc) >> Pull.raiseError[F](new JsonException(s"unexpected '$c' after array value"))
-              }
-          }
->>>>>>> 3580c6e6
       }
     }
 
