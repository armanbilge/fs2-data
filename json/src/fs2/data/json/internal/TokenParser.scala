/*
 * Copyright 2019 Lucas Satabin
 *
 * Licensed under the Apache License, Version 2.0 (the "License");
 * you may not use this file except in compliance with the License.
 * You may obtain a copy of the License at
 *
 *     http://www.apache.org/licenses/LICENSE-2.0
 *
 * Unless required by applicable law or agreed to in writing, software
 * distributed under the License is distributed on an "AS IS" BASIS,
 * WITHOUT WARRANTIES OR CONDITIONS OF ANY KIND, either express or implied.
 * See the License for the specific language governing permissions and
 * limitations under the License.
 */
package fs2
package data
package json
package internals

import text._

import scala.collection.immutable.VectorBuilder
import scala.annotation.switch

private[json] object TokenParser {

<<<<<<< HEAD
  def pipe[F[_], T](implicit F: RaiseThrowable[F], T: CharLikeChunks[F, T]): Pipe[F, T, Token] = { s =>
    // the opening quote has already been read
    def string_(context: T.Context,
                key: Boolean,
                state: Int,
                unicode: Int,
                acc: StringBuilder,
                chunkAcc: VectorBuilder[Token]): Pull[F, Token, Option[(T.Context, VectorBuilder[Token])]] = {
      if (T.needsPull(context)) {
        Pull.output(Chunk.vector(chunkAcc.result())) >> T.pullNext(context).flatMap {
          case Some(context) =>
            chunkAcc.clear()
            string_(context, key, state, unicode, acc, chunkAcc)
          case None => Pull.raiseError[F](new JsonException("unexpected end of input"))
        }
      } else {
        val c = T.current(context)
        (state: @switch) match {
          case StringState.SeenBackslash =>
            (c: @switch) match {
              case '"'  => string_(T.advance(context), key, StringState.Normal, 0, acc.append('"'), chunkAcc)
              case '\\' => string_(T.advance(context), key, StringState.Normal, 0, acc.append('\\'), chunkAcc)
              case '/'  => string_(T.advance(context), key, StringState.Normal, 0, acc.append('/'), chunkAcc)
              case 'b'  => string_(T.advance(context), key, StringState.Normal, 0, acc.append('\b'), chunkAcc)
              case 'f'  => string_(T.advance(context), key, StringState.Normal, 0, acc.append('\f'), chunkAcc)
              case 'n'  => string_(T.advance(context), key, StringState.Normal, 0, acc.append('\n'), chunkAcc)
              case 'r'  => string_(T.advance(context), key, StringState.Normal, 0, acc.append('\r'), chunkAcc)
              case 't'  => string_(T.advance(context), key, StringState.Normal, 0, acc.append('\t'), chunkAcc)
              case 'u'  => string_(T.advance(context), key, StringState.Expect4Unicode, 0, acc, chunkAcc)
              case _    => Pull.raiseError[F](new JsonException(s"unknown escaped character '$c'"))
            }
          case StringState.Normal =>
            if (c == '"')
              Pull.pure(
                Some(
                  (T.advance(context),
                   chunkAcc += (if (key) Token.Key(acc.result) else Token.StringValue(acc.result)))))
            else if (c == '\\')
              string_(T.advance(context), key, StringState.SeenBackslash, 0, acc, chunkAcc)
            else if (c >= 0x20 && c <= 0x10ffff)
              string_(T.advance(context), key, StringState.Normal, 0, acc.append(c), chunkAcc)
            else
              Pull.raiseError[F](new JsonException(s"invalid string character '$c'"))
          case n /* StringState.ExpectNUnicode */ =>
            val cidx = hexa.indexOf(c.toLower)
            if (cidx >= 0) {
              val unicode1 = (unicode << 4) | (0x0000000f & cidx)
              if (n == 1) {
                string_(T.advance(context),
                        key,
                        StringState.Normal,
                        0,
                        acc.appendAll(Character.toChars(unicode1)),
                        chunkAcc)
              } else {
                string_(T.advance(context), key, n - 1, unicode1, acc, chunkAcc)
              }
=======
  // the opening quote has already been read
  def string_[F[_]](
      chunk: Chunk[Char],
      idx: Int,
      rest: Stream[F, Char],
      key: Boolean,
      state: Int,
      unicode: Int,
      acc: StringBuilder,
      chunkAcc: List[Token])(implicit F: RaiseThrowable[F]): Pull[F, Token, Result[F, Char, List[Token]]] = {
    if (idx >= chunk.size)
      emitChunk(chunkAcc) >> rest.pull.uncons.flatMap {
        case Some((chunk, rest)) => string_(chunk, 0, rest, key, state, unicode, acc, Nil)
        case None                => Pull.raiseError[F](new JsonException("unexpected end of input"))
      } else {
      val c = chunk(idx)
      (state: @switch) match {
        case StringState.SeenBackslash =>
          (c: @switch) match {
            case '"'  => string_(chunk, idx + 1, rest, key, StringState.Normal, 0, acc.append('"'), chunkAcc)
            case '\\' => string_(chunk, idx + 1, rest, key, StringState.Normal, 0, acc.append('\\'), chunkAcc)
            case '/'  => string_(chunk, idx + 1, rest, key, StringState.Normal, 0, acc.append('/'), chunkAcc)
            case 'b'  => string_(chunk, idx + 1, rest, key, StringState.Normal, 0, acc.append('\b'), chunkAcc)
            case 'f'  => string_(chunk, idx + 1, rest, key, StringState.Normal, 0, acc.append('\f'), chunkAcc)
            case 'n'  => string_(chunk, idx + 1, rest, key, StringState.Normal, 0, acc.append('\n'), chunkAcc)
            case 'r'  => string_(chunk, idx + 1, rest, key, StringState.Normal, 0, acc.append('\r'), chunkAcc)
            case 't'  => string_(chunk, idx + 1, rest, key, StringState.Normal, 0, acc.append('\t'), chunkAcc)
            case 'u'  => string_(chunk, idx + 1, rest, key, StringState.Expect4Unicode, 0, acc, chunkAcc)
            case _    => emitChunk(chunkAcc) >> Pull.raiseError[F](new JsonException(s"unknown escaped character '$c'"))
          }
        case StringState.Normal =>
          if (c == '"')
            Pull.pure(Some(
              (chunk, idx + 1, rest, (if (key) Token.Key(acc.result) else Token.StringValue(acc.result)) :: chunkAcc)))
          else if (c == '\\')
            string_(chunk, idx + 1, rest, key, StringState.SeenBackslash, 0, acc, chunkAcc)
          else if (c >= 0x20 && c <= 0x10ffff)
            string_(chunk, idx + 1, rest, key, StringState.Normal, 0, acc.append(c), chunkAcc)
          else
            emitChunk(chunkAcc) >> Pull.raiseError[F](new JsonException(s"invalid string character '$c'"))
        case n /* StringState.ExpectNUnicode */ =>
          val cidx = hexa.indexOf(c.toLower)
          if (cidx >= 0) {
            val unicode1 = (unicode << 4) | (0x0000000f & cidx)
            if (n == 1) {
              string_(chunk,
                      idx + 1,
                      rest,
                      key,
                      StringState.Normal,
                      0,
                      acc.appendAll(Character.toChars(unicode1)),
                      chunkAcc)
>>>>>>> b9931217
            } else {
              Pull.raiseError[F](new JsonException("malformed escaped unicode sequence"))
            }
<<<<<<< HEAD
        }
=======
          } else {
            emitChunk(chunkAcc) >> Pull.raiseError[F](new JsonException("malformed escaped unicode sequence"))
          }
>>>>>>> b9931217
      }
    }

    def number_(context: T.Context,
                state: Int,
                acc: StringBuilder,
                chunkAcc: VectorBuilder[Token]): Pull[F, Token, Option[(T.Context, VectorBuilder[Token])]] = {
      def step(c: Char, state: Int): Int =
        (c: @switch) match {
          case '-' =>
            (state: @switch) match {
              case NumberState.NumberStart  => NumberState.IntegerStart
              case NumberState.ExponentSign => NumberState.ExponentOne
              case _                        => NumberState.Invalid
            }
          case '0' =>
            (state: @switch) match {
              case NumberState.NumberStart | NumberState.IntegerStart =>
                NumberState.FractionStart
              case NumberState.IntegerBody | NumberState.FractionBody | NumberState.ExponentBody =>
                state
              case NumberState.FractionOne =>
                NumberState.FractionBody
              case NumberState.ExponentSign | NumberState.ExponentOne =>
                NumberState.ExponentBody
              case _ =>
                NumberState.Invalid
            }
          case '1' | '2' | '3' | '4' | '5' | '6' | '7' | '8' | '9' =>
            (state: @switch) match {
              case NumberState.NumberStart | NumberState.IntegerStart =>
                NumberState.IntegerBody
              case NumberState.IntegerBody | NumberState.FractionBody | NumberState.ExponentBody =>
                state
              case NumberState.FractionOne =>
                NumberState.FractionBody
              case NumberState.ExponentSign | NumberState.ExponentOne =>
                NumberState.ExponentBody
              case _ =>
                NumberState.Invalid
            }
          case '.' =>
            (state: @switch) match {
              case NumberState.IntegerBody | NumberState.FractionStart =>
                NumberState.FractionOne
              case _ =>
                NumberState.Invalid
            }
          case 'e' | 'E' =>
            (state: @switch) match {
              case NumberState.IntegerBody | NumberState.FractionStart | NumberState.FractionBody =>
                NumberState.ExponentSign
              case _ =>
                NumberState.Invalid
            }
          case '+' =>
            (state: @switch) match {
              case NumberState.ExponentSign =>
                NumberState.ExponentOne
              case _ =>
                NumberState.Invalid
            }
          case _ =>
            NumberState.Invalid
        }

<<<<<<< HEAD
      if (T.needsPull(context)) {
        Pull.output(Chunk.vector(chunkAcc.result())) >> T.pullNext(context).flatMap {
          case Some(context) =>
            chunkAcc.clear()
            number_(context, state, acc, chunkAcc)
          case None =>
            if (NumberState.isFinal(state))
              Pull.output1(Token.NumberValue(acc.result)) >> Pull.pure(None)
            else
              Pull.raiseError[F](new JsonException("unexpected end of input"))
        }
      } else {
        val c = T.current(context)
        (step(c, state): @switch) match {
          case NumberState.Invalid =>
            if (NumberState.isFinal(state))
              Pull.pure(Some((context, chunkAcc += Token.NumberValue(acc.result))))
            else
              Pull.raiseError[F](new JsonException(s"invalid number character '$c'"))
          case state =>
            number_(T.advance(context), state, acc.append(c), chunkAcc)
        }
=======
    if (idx >= chunk.size)
      emitChunk(chunkAcc) >> rest.pull.uncons.flatMap {
        case Some((chunk, rest)) => number_(chunk, 0, rest, state, acc, Nil)
        case None =>
          if (NumberState.isFinal(state))
            Pull.output1(Token.NumberValue(acc.result)) >> Pull.pure(None)
          else
            Pull.raiseError[F](new JsonException("unexpected end of input"))
      } else {
      val c = chunk(idx)
      (step(c, state): @switch) match {
        case NumberState.Invalid =>
          if (NumberState.isFinal(state))
            Pull.pure(Some((chunk, idx, rest, Token.NumberValue(acc.result) :: chunkAcc)))
          else
            emitChunk(chunkAcc) >> Pull.raiseError[F](new JsonException(s"invalid number character '$c'"))
        case state =>
          number_(chunk, idx + 1, rest, state, acc.append(c), chunkAcc)
>>>>>>> b9931217
      }
    }

<<<<<<< HEAD
    def keyword_(context: T.Context,
                 expected: String,
                 eidx: Int,
                 token: Token,
                 chunkAcc: VectorBuilder[Token]): Pull[F, Token, Option[(T.Context, VectorBuilder[Token])]] = {
      if (T.needsPull(context)) {
        Pull.output(Chunk.vector(chunkAcc.result())) >> T.pullNext(context).flatMap {
          case Some(context) =>
            chunkAcc.clear()
            keyword_(context, expected, eidx, token, chunkAcc)
          case None => Pull.raiseError[F](new JsonException("unexpected end of input"))
        }
      } else {
        val c = T.current(context)
        if (c == expected.charAt(eidx)) {
          if (eidx == expected.length - 1)
            Pull.pure(Some((T.advance(context), chunkAcc += token)))
          else
            keyword_(T.advance(context), expected, eidx + 1, token, chunkAcc)
        } else {
          Pull.raiseError[F](new JsonException(s"unexpected character '$c' (expected $expected)"))
        }
=======
  def keyword_[F[_]](
      chunk: Chunk[Char],
      idx: Int,
      rest: Stream[F, Char],
      expected: String,
      eidx: Int,
      token: Token,
      chunkAcc: List[Token])(implicit F: RaiseThrowable[F]): Pull[F, Token, Result[F, Char, List[Token]]] = {
    if (idx >= chunk.size) {
      emitChunk(chunkAcc) >> rest.pull.uncons.flatMap {
        case Some((chunk, rest)) => keyword_(chunk, 0, rest, expected, eidx, token, Nil)
        case None                => Pull.raiseError[F](new JsonException("unexpected end of input"))
      }
    } else {
      val c = chunk(idx)
      if (c == expected.charAt(eidx)) {
        if (eidx == expected.length - 1)
          Pull.pure(Some((chunk, idx + 1, rest, token :: chunkAcc)))
        else
          keyword_(chunk, idx + 1, rest, expected, eidx + 1, token, chunkAcc)
      } else {
        emitChunk(chunkAcc) >> Pull.raiseError[F](new JsonException(s"unexpected character '$c' (expected $expected)"))
>>>>>>> b9931217
      }
    }

<<<<<<< HEAD
    def value_(context: T.Context, state: Int, chunkAcc: VectorBuilder[Token])(
        implicit F: RaiseThrowable[F]): Pull[F, Token, Option[(T.Context, VectorBuilder[Token])]] =
      if (T.needsPull(context)) {
        Pull.output(Chunk.vector(chunkAcc.result())) >> T.pullNext(context).flatMap {
          case Some(context) =>
            chunkAcc.clear()
            value_(context, state, chunkAcc)
          case None => Pull.raiseError[F](new JsonException("unexpected end of input"))
        }
      } else {
        val c = T.current(context)
        (c: @switch) match {
          case '{' =>
            Pull.suspend(go_(T.advance(context), State.BeforeObjectKey, chunkAcc += Token.StartObject))
          case '[' =>
            Pull.suspend(go_(T.advance(context), State.BeforeArrayValue, chunkAcc += Token.StartArray))
          case 't' => keyword_(context, "true", 0, Token.TrueValue, chunkAcc)
          case 'f' => keyword_(context, "false", 0, Token.FalseValue, chunkAcc)
          case 'n' => keyword_(context, "null", 0, Token.NullValue, chunkAcc)
          case '"' => string_(T.advance(context), false, StringState.Normal, 0, new StringBuilder, chunkAcc)
          case '-' | '0' | '1' | '2' | '3' | '4' | '5' | '6' | '7' | '8' | '9' =>
            number_(context, NumberState.NumberStart, new StringBuilder, chunkAcc)
          case c => Pull.raiseError[F](new JsonException(s"unexpected '$c'"))
        }
=======
  def value_[F[_]](chunk: Chunk[Char], idx: Int, rest: Stream[F, Char], state: Int, chunkAcc: List[Token])(
      implicit F: RaiseThrowable[F]): Pull[F, Token, Result[F, Char, List[Token]]] =
    if (idx >= chunk.size) {
      emitChunk(chunkAcc) >> rest.pull.uncons.flatMap {
        case Some((chunk, rest)) => value_(chunk, 0, rest, state, Nil)
        case None                => Pull.raiseError[F](new JsonException("unexpected end of input"))
      }
    } else {
      val c = chunk(idx)
      (c: @switch) match {
        case '{' =>
          Pull.suspend(go_(chunk, idx + 1, rest, State.BeforeObjectKey, Nil, Token.StartObject :: chunkAcc))
        case '[' =>
          Pull.suspend(go_(chunk, idx + 1, rest, State.BeforeArrayValue, Nil, Token.StartArray :: chunkAcc))
        case 't' => keyword_(chunk, idx, rest, "true", 0, Token.TrueValue, chunkAcc)
        case 'f' => keyword_(chunk, idx, rest, "false", 0, Token.FalseValue, chunkAcc)
        case 'n' => keyword_(chunk, idx, rest, "null", 0, Token.NullValue, chunkAcc)
        case '"' => string_(chunk, idx + 1, rest, false, StringState.Normal, 0, new StringBuilder, chunkAcc)
        case '-' | '0' | '1' | '2' | '3' | '4' | '5' | '6' | '7' | '8' | '9' =>
          number_(chunk, idx, rest, NumberState.NumberStart, new StringBuilder, chunkAcc)
        case c => emitChunk(chunkAcc) >> Pull.raiseError[F](new JsonException(s"unexpected '$c'"))
>>>>>>> b9931217
      }

    def continue(state: Int)(result: Option[(T.Context, VectorBuilder[Token])])(implicit F: RaiseThrowable[F]) =
      result match {
        case Some((context, chunkAcc)) =>
          go_(context, state, chunkAcc)
        case None =>
          Pull.pure(None)
      }

<<<<<<< HEAD
    def go_(context: T.Context,
            state: Int,
            chunkAcc: VectorBuilder[Token]): Pull[F, Token, Option[(T.Context, VectorBuilder[Token])]] = {
      if (T.needsPull(context)) {
        Pull.output(Chunk.vector(chunkAcc.result())) >> T.pullNext(context).flatMap {
          case Some(context) =>
            chunkAcc.clear()
            go_(context, state, chunkAcc)
          case None =>
            Pull.pure(None)
        }
      } else {
        val c = T.current(context)
        (c: @switch) match {
          case ' ' | '\t' | '\r' | '\n' => go_(T.advance(context), state, chunkAcc)
          case _ =>
            (state: @switch) match {
              case State.BeforeValue =>
                value_(context, state, chunkAcc).flatMap(res => continue(State.BeforeValue)(res))
              case State.BeforeObjectKey =>
                (c: @switch) match {
                  case '"' =>
                    string_(T.advance(context), true, StringState.Normal, 0, new StringBuilder, chunkAcc)
                      .flatMap(res => continue(State.AfterObjectKey)(res))
                  case '}' =>
                    Pull.pure(Some((T.advance(context), chunkAcc += Token.EndObject)))
                  case _ => Pull.raiseError[F](new JsonException(s"unexpected '$c' before object key"))
                }
              case State.ExpectObjectKey =>
                (c: @switch) match {
                  case '"' =>
                    string_(T.advance(context), true, StringState.Normal, 0, new StringBuilder, chunkAcc)
                      .flatMap(res => continue(State.AfterObjectKey)(res))
                  case _ => Pull.raiseError[F](new JsonException(s"unexpected '$c' before object key"))
                }
              case State.AfterObjectKey =>
                (c: @switch) match {
                  case ':' => go_(T.advance(context), State.BeforeObjectValue, chunkAcc)
                  case c   => Pull.raiseError[F](new JsonException(s"unexpected '$c' after object key"))
                }
              case State.BeforeObjectValue =>
                value_(context, State.AfterObjectValue, chunkAcc)
                  .flatMap(res => continue(State.AfterObjectValue)(res))
              case State.AfterObjectValue =>
                (c: @switch) match {
                  case ',' =>
                    go_(T.advance(context), State.ExpectObjectKey, chunkAcc)
                  case '}' =>
                    Pull.pure(Some((T.advance(context), chunkAcc += Token.EndObject)))
                  case c => Pull.raiseError[F](new JsonException(s"unexpected '$c' after object value"))
                }
              case State.ExpectArrayValue =>
                value_(context, State.AfterArrayValue, chunkAcc)
                  .flatMap(res => continue(State.AfterArrayValue)(res))
              case State.BeforeArrayValue =>
                (c: @switch) match {
                  case ']' =>
                    Pull.pure(Some((T.advance(context), chunkAcc += Token.EndArray)))
                  case c =>
                    value_(context, State.AfterArrayValue, chunkAcc)
                      .flatMap(res => continue(State.AfterArrayValue)(res))
                }
              case State.AfterArrayValue =>
                (c: @switch) match {
                  case ']' =>
                    Pull.pure(Some((T.advance(context), chunkAcc += Token.EndArray)))
                  case ',' =>
                    go_(T.advance(context), State.ExpectArrayValue, chunkAcc)
                  case c => Pull.raiseError[F](new JsonException(s"unexpected '$c' after array value"))
                }
            }
        }
=======
  def go_[F[_]](chunk: Chunk[Char],
                idx: Int,
                rest: Stream[F, Char],
                state: Int,
                history: List[Int],
                chunkAcc: List[Token])(implicit F: RaiseThrowable[F]): Pull[F, Token, Result[F, Char, List[Token]]] = {
    val idx1 = idx //eatWhitespaces(idx, chunk)
    if (idx1 >= chunk.size) {
      emitChunk(chunkAcc) >> rest.pull.uncons.flatMap {
        case Some((chunk, rest)) => go_(chunk, 0, rest, state, history, Nil)
        case None =>
          if (history.isEmpty)
            Pull.pure(None)
          else
            Pull.raiseError[F](new JsonException("unexpected end of input"))
      }
    } else {
      val c = chunk(idx1)
      (c: @switch) match {
        case ' ' | '\t' | '\r' | '\n' => go_(chunk: Chunk[Char], idx + 1, rest, state, history, chunkAcc)
        case _ =>
          (state: @switch) match {
            case State.BeforeValue =>
              value_(chunk, idx1, rest, state, chunkAcc).flatMap(continue(State.BeforeValue, history))
            case State.BeforeObjectKey =>
              (c: @switch) match {
                case '"' =>
                  string_(chunk, idx1 + 1, rest, true, StringState.Normal, 0, new StringBuilder, chunkAcc)
                    .flatMap(continue(State.AfterObjectKey, history))
                case '}' =>
                  history match {
                    case prev :: tail => go_(chunk, idx1 + 1, rest, prev, tail, Token.EndObject :: chunkAcc)
                    case Nil          => Pull.pure(Some((chunk, idx1 + 1, rest, Token.EndObject :: chunkAcc)))
                  }
                case _ => emitChunk(chunkAcc) >> Pull.raiseError[F](new JsonException(s"unexpected '$c' before object key"))
              }
            case State.ExpectObjectKey =>
              (c: @switch) match {
                case '"' =>
                  string_(chunk, idx1 + 1, rest, true, StringState.Normal, 0, new StringBuilder, chunkAcc)
                    .flatMap(continue(State.AfterObjectKey, history))
                case _ => emitChunk(chunkAcc) >> Pull.raiseError[F](new JsonException(s"unexpected '$c' before object key"))
              }
            case State.AfterObjectKey =>
              (c: @switch) match {
                case ':' => go_(chunk, idx1 + 1, rest, State.BeforeObjectValue, history, chunkAcc)
                case c   => emitChunk(chunkAcc) >> Pull.raiseError[F](new JsonException(s"unexpected '$c' after object key"))
              }
            case State.BeforeObjectValue =>
              value_(chunk, idx1, rest, State.AfterObjectValue, chunkAcc)
                .flatMap(continue(State.AfterObjectValue, history))
            case State.AfterObjectValue =>
              (c: @switch) match {
                case ',' =>
                  go_(chunk, idx1 + 1, rest, State.ExpectObjectKey, history, chunkAcc)
                case '}' =>
                  history match {
                    case prev :: tail => go_(chunk, idx1 + 1, rest, prev, tail, Token.EndObject :: chunkAcc)
                    case Nil          => Pull.pure(Some((chunk, idx1 + 1, rest, Token.EndObject :: chunkAcc)))
                  }
                case c => emitChunk(chunkAcc) >> Pull.raiseError[F](new JsonException(s"unexpected '$c' after object value"))
              }
            case State.ExpectArrayValue =>
              value_(chunk, idx1, rest, State.AfterArrayValue, chunkAcc)
                .flatMap(continue(State.AfterArrayValue, history))
            case State.BeforeArrayValue =>
              (c: @switch) match {
                case ']' =>
                  history match {
                    case prev :: tail => go_(chunk, idx1 + 1, rest, prev, tail, Token.EndArray :: chunkAcc)
                    case Nil          => Pull.pure(Some((chunk, idx1 + 1, rest, Token.EndArray :: chunkAcc)))
                  }
                case c =>
                  value_(chunk, idx1, rest, State.AfterArrayValue, chunkAcc)
                    .flatMap(continue(State.AfterArrayValue, history))
              }
            case State.AfterArrayValue =>
              (c: @switch) match {
                case ']' =>
                  history match {
                    case prev :: tail => go_(chunk, idx1 + 1, rest, prev, tail, Token.EndArray :: chunkAcc)
                    case Nil          => Pull.pure(Some((chunk, idx1 + 1, rest, Token.EndArray :: chunkAcc)))
                  }
                case ',' =>
                  go_(chunk, idx1 + 1, rest, State.ExpectArrayValue, history, chunkAcc)
                case c => emitChunk(chunkAcc) >> Pull.raiseError[F](new JsonException(s"unexpected '$c' after array value"))
              }
          }
>>>>>>> b9931217
      }
    }

    Stream.suspend(Stream.emit(T.create(s))).flatMap(go_(_, State.BeforeValue, new VectorBuilder).void.stream)
  }
}<|MERGE_RESOLUTION|>--- conflicted
+++ resolved
@@ -25,7 +25,6 @@
 
 private[json] object TokenParser {
 
-<<<<<<< HEAD
   def pipe[F[_], T](implicit F: RaiseThrowable[F], T: CharLikeChunks[F, T]): Pipe[F, T, Token] = { s =>
     // the opening quote has already been read
     def string_(context: T.Context,
@@ -35,7 +34,7 @@
                 acc: StringBuilder,
                 chunkAcc: VectorBuilder[Token]): Pull[F, Token, Option[(T.Context, VectorBuilder[Token])]] = {
       if (T.needsPull(context)) {
-        Pull.output(Chunk.vector(chunkAcc.result())) >> T.pullNext(context).flatMap {
+        emitChunk(chunkAcc) >> T.pullNext(context).flatMap {
           case Some(context) =>
             chunkAcc.clear()
             string_(context, key, state, unicode, acc, chunkAcc)
@@ -55,7 +54,7 @@
               case 'r'  => string_(T.advance(context), key, StringState.Normal, 0, acc.append('\r'), chunkAcc)
               case 't'  => string_(T.advance(context), key, StringState.Normal, 0, acc.append('\t'), chunkAcc)
               case 'u'  => string_(T.advance(context), key, StringState.Expect4Unicode, 0, acc, chunkAcc)
-              case _    => Pull.raiseError[F](new JsonException(s"unknown escaped character '$c'"))
+              case _    => emitChunk(chunkAcc) >> Pull.raiseError[F](new JsonException(s"unknown escaped character '$c'"))
             }
           case StringState.Normal =>
             if (c == '"')
@@ -68,7 +67,7 @@
             else if (c >= 0x20 && c <= 0x10ffff)
               string_(T.advance(context), key, StringState.Normal, 0, acc.append(c), chunkAcc)
             else
-              Pull.raiseError[F](new JsonException(s"invalid string character '$c'"))
+              emitChunk(chunkAcc) >> Pull.raiseError[F](new JsonException(s"invalid string character '$c'"))
           case n /* StringState.ExpectNUnicode */ =>
             val cidx = hexa.indexOf(c.toLower)
             if (cidx >= 0) {
@@ -83,71 +82,10 @@
               } else {
                 string_(T.advance(context), key, n - 1, unicode1, acc, chunkAcc)
               }
-=======
-  // the opening quote has already been read
-  def string_[F[_]](
-      chunk: Chunk[Char],
-      idx: Int,
-      rest: Stream[F, Char],
-      key: Boolean,
-      state: Int,
-      unicode: Int,
-      acc: StringBuilder,
-      chunkAcc: List[Token])(implicit F: RaiseThrowable[F]): Pull[F, Token, Result[F, Char, List[Token]]] = {
-    if (idx >= chunk.size)
-      emitChunk(chunkAcc) >> rest.pull.uncons.flatMap {
-        case Some((chunk, rest)) => string_(chunk, 0, rest, key, state, unicode, acc, Nil)
-        case None                => Pull.raiseError[F](new JsonException("unexpected end of input"))
-      } else {
-      val c = chunk(idx)
-      (state: @switch) match {
-        case StringState.SeenBackslash =>
-          (c: @switch) match {
-            case '"'  => string_(chunk, idx + 1, rest, key, StringState.Normal, 0, acc.append('"'), chunkAcc)
-            case '\\' => string_(chunk, idx + 1, rest, key, StringState.Normal, 0, acc.append('\\'), chunkAcc)
-            case '/'  => string_(chunk, idx + 1, rest, key, StringState.Normal, 0, acc.append('/'), chunkAcc)
-            case 'b'  => string_(chunk, idx + 1, rest, key, StringState.Normal, 0, acc.append('\b'), chunkAcc)
-            case 'f'  => string_(chunk, idx + 1, rest, key, StringState.Normal, 0, acc.append('\f'), chunkAcc)
-            case 'n'  => string_(chunk, idx + 1, rest, key, StringState.Normal, 0, acc.append('\n'), chunkAcc)
-            case 'r'  => string_(chunk, idx + 1, rest, key, StringState.Normal, 0, acc.append('\r'), chunkAcc)
-            case 't'  => string_(chunk, idx + 1, rest, key, StringState.Normal, 0, acc.append('\t'), chunkAcc)
-            case 'u'  => string_(chunk, idx + 1, rest, key, StringState.Expect4Unicode, 0, acc, chunkAcc)
-            case _    => emitChunk(chunkAcc) >> Pull.raiseError[F](new JsonException(s"unknown escaped character '$c'"))
-          }
-        case StringState.Normal =>
-          if (c == '"')
-            Pull.pure(Some(
-              (chunk, idx + 1, rest, (if (key) Token.Key(acc.result) else Token.StringValue(acc.result)) :: chunkAcc)))
-          else if (c == '\\')
-            string_(chunk, idx + 1, rest, key, StringState.SeenBackslash, 0, acc, chunkAcc)
-          else if (c >= 0x20 && c <= 0x10ffff)
-            string_(chunk, idx + 1, rest, key, StringState.Normal, 0, acc.append(c), chunkAcc)
-          else
-            emitChunk(chunkAcc) >> Pull.raiseError[F](new JsonException(s"invalid string character '$c'"))
-        case n /* StringState.ExpectNUnicode */ =>
-          val cidx = hexa.indexOf(c.toLower)
-          if (cidx >= 0) {
-            val unicode1 = (unicode << 4) | (0x0000000f & cidx)
-            if (n == 1) {
-              string_(chunk,
-                      idx + 1,
-                      rest,
-                      key,
-                      StringState.Normal,
-                      0,
-                      acc.appendAll(Character.toChars(unicode1)),
-                      chunkAcc)
->>>>>>> b9931217
             } else {
-              Pull.raiseError[F](new JsonException("malformed escaped unicode sequence"))
-            }
-<<<<<<< HEAD
-        }
-=======
-          } else {
-            emitChunk(chunkAcc) >> Pull.raiseError[F](new JsonException("malformed escaped unicode sequence"))
-          }
->>>>>>> b9931217
+              emitChunk(chunkAcc) >> Pull.raiseError[F](new JsonException("malformed escaped unicode sequence"))
+            }
+        }
       }
     }
 
@@ -214,9 +152,8 @@
             NumberState.Invalid
         }
 
-<<<<<<< HEAD
-      if (T.needsPull(context)) {
-        Pull.output(Chunk.vector(chunkAcc.result())) >> T.pullNext(context).flatMap {
+      if (T.needsPull(context)) {
+        emitChunk(chunkAcc) >> T.pullNext(context).flatMap {
           case Some(context) =>
             chunkAcc.clear()
             number_(context, state, acc, chunkAcc)
@@ -233,41 +170,20 @@
             if (NumberState.isFinal(state))
               Pull.pure(Some((context, chunkAcc += Token.NumberValue(acc.result))))
             else
-              Pull.raiseError[F](new JsonException(s"invalid number character '$c'"))
+              emitChunk(chunkAcc) >> Pull.raiseError[F](new JsonException(s"invalid number character '$c'"))
           case state =>
             number_(T.advance(context), state, acc.append(c), chunkAcc)
         }
-=======
-    if (idx >= chunk.size)
-      emitChunk(chunkAcc) >> rest.pull.uncons.flatMap {
-        case Some((chunk, rest)) => number_(chunk, 0, rest, state, acc, Nil)
-        case None =>
-          if (NumberState.isFinal(state))
-            Pull.output1(Token.NumberValue(acc.result)) >> Pull.pure(None)
-          else
-            Pull.raiseError[F](new JsonException("unexpected end of input"))
-      } else {
-      val c = chunk(idx)
-      (step(c, state): @switch) match {
-        case NumberState.Invalid =>
-          if (NumberState.isFinal(state))
-            Pull.pure(Some((chunk, idx, rest, Token.NumberValue(acc.result) :: chunkAcc)))
-          else
-            emitChunk(chunkAcc) >> Pull.raiseError[F](new JsonException(s"invalid number character '$c'"))
-        case state =>
-          number_(chunk, idx + 1, rest, state, acc.append(c), chunkAcc)
->>>>>>> b9931217
       }
     }
 
-<<<<<<< HEAD
     def keyword_(context: T.Context,
                  expected: String,
                  eidx: Int,
                  token: Token,
                  chunkAcc: VectorBuilder[Token]): Pull[F, Token, Option[(T.Context, VectorBuilder[Token])]] = {
       if (T.needsPull(context)) {
-        Pull.output(Chunk.vector(chunkAcc.result())) >> T.pullNext(context).flatMap {
+        emitChunk(chunkAcc) >> T.pullNext(context).flatMap {
           case Some(context) =>
             chunkAcc.clear()
             keyword_(context, expected, eidx, token, chunkAcc)
@@ -281,40 +197,15 @@
           else
             keyword_(T.advance(context), expected, eidx + 1, token, chunkAcc)
         } else {
-          Pull.raiseError[F](new JsonException(s"unexpected character '$c' (expected $expected)"))
-        }
-=======
-  def keyword_[F[_]](
-      chunk: Chunk[Char],
-      idx: Int,
-      rest: Stream[F, Char],
-      expected: String,
-      eidx: Int,
-      token: Token,
-      chunkAcc: List[Token])(implicit F: RaiseThrowable[F]): Pull[F, Token, Result[F, Char, List[Token]]] = {
-    if (idx >= chunk.size) {
-      emitChunk(chunkAcc) >> rest.pull.uncons.flatMap {
-        case Some((chunk, rest)) => keyword_(chunk, 0, rest, expected, eidx, token, Nil)
-        case None                => Pull.raiseError[F](new JsonException("unexpected end of input"))
-      }
-    } else {
-      val c = chunk(idx)
-      if (c == expected.charAt(eidx)) {
-        if (eidx == expected.length - 1)
-          Pull.pure(Some((chunk, idx + 1, rest, token :: chunkAcc)))
-        else
-          keyword_(chunk, idx + 1, rest, expected, eidx + 1, token, chunkAcc)
-      } else {
-        emitChunk(chunkAcc) >> Pull.raiseError[F](new JsonException(s"unexpected character '$c' (expected $expected)"))
->>>>>>> b9931217
+          emitChunk(chunkAcc) >> Pull.raiseError[F](new JsonException(s"unexpected character '$c' (expected $expected)"))
+        }
       }
     }
 
-<<<<<<< HEAD
     def value_(context: T.Context, state: Int, chunkAcc: VectorBuilder[Token])(
         implicit F: RaiseThrowable[F]): Pull[F, Token, Option[(T.Context, VectorBuilder[Token])]] =
       if (T.needsPull(context)) {
-        Pull.output(Chunk.vector(chunkAcc.result())) >> T.pullNext(context).flatMap {
+        emitChunk(chunkAcc) >> T.pullNext(context).flatMap {
           case Some(context) =>
             chunkAcc.clear()
             value_(context, state, chunkAcc)
@@ -333,31 +224,8 @@
           case '"' => string_(T.advance(context), false, StringState.Normal, 0, new StringBuilder, chunkAcc)
           case '-' | '0' | '1' | '2' | '3' | '4' | '5' | '6' | '7' | '8' | '9' =>
             number_(context, NumberState.NumberStart, new StringBuilder, chunkAcc)
-          case c => Pull.raiseError[F](new JsonException(s"unexpected '$c'"))
-        }
-=======
-  def value_[F[_]](chunk: Chunk[Char], idx: Int, rest: Stream[F, Char], state: Int, chunkAcc: List[Token])(
-      implicit F: RaiseThrowable[F]): Pull[F, Token, Result[F, Char, List[Token]]] =
-    if (idx >= chunk.size) {
-      emitChunk(chunkAcc) >> rest.pull.uncons.flatMap {
-        case Some((chunk, rest)) => value_(chunk, 0, rest, state, Nil)
-        case None                => Pull.raiseError[F](new JsonException("unexpected end of input"))
-      }
-    } else {
-      val c = chunk(idx)
-      (c: @switch) match {
-        case '{' =>
-          Pull.suspend(go_(chunk, idx + 1, rest, State.BeforeObjectKey, Nil, Token.StartObject :: chunkAcc))
-        case '[' =>
-          Pull.suspend(go_(chunk, idx + 1, rest, State.BeforeArrayValue, Nil, Token.StartArray :: chunkAcc))
-        case 't' => keyword_(chunk, idx, rest, "true", 0, Token.TrueValue, chunkAcc)
-        case 'f' => keyword_(chunk, idx, rest, "false", 0, Token.FalseValue, chunkAcc)
-        case 'n' => keyword_(chunk, idx, rest, "null", 0, Token.NullValue, chunkAcc)
-        case '"' => string_(chunk, idx + 1, rest, false, StringState.Normal, 0, new StringBuilder, chunkAcc)
-        case '-' | '0' | '1' | '2' | '3' | '4' | '5' | '6' | '7' | '8' | '9' =>
-          number_(chunk, idx, rest, NumberState.NumberStart, new StringBuilder, chunkAcc)
-        case c => emitChunk(chunkAcc) >> Pull.raiseError[F](new JsonException(s"unexpected '$c'"))
->>>>>>> b9931217
+          case c => emitChunk(chunkAcc) >> Pull.raiseError[F](new JsonException(s"unexpected '$c'"))
+        }
       }
 
     def continue(state: Int)(result: Option[(T.Context, VectorBuilder[Token])])(implicit F: RaiseThrowable[F]) =
@@ -368,12 +236,11 @@
           Pull.pure(None)
       }
 
-<<<<<<< HEAD
     def go_(context: T.Context,
             state: Int,
             chunkAcc: VectorBuilder[Token]): Pull[F, Token, Option[(T.Context, VectorBuilder[Token])]] = {
       if (T.needsPull(context)) {
-        Pull.output(Chunk.vector(chunkAcc.result())) >> T.pullNext(context).flatMap {
+        emitChunk(chunkAcc) >> T.pullNext(context).flatMap {
           case Some(context) =>
             chunkAcc.clear()
             go_(context, state, chunkAcc)
@@ -395,19 +262,19 @@
                       .flatMap(res => continue(State.AfterObjectKey)(res))
                   case '}' =>
                     Pull.pure(Some((T.advance(context), chunkAcc += Token.EndObject)))
-                  case _ => Pull.raiseError[F](new JsonException(s"unexpected '$c' before object key"))
+                  case _ => emitChunk(chunkAcc) >> Pull.raiseError[F](new JsonException(s"unexpected '$c' before object key"))
                 }
               case State.ExpectObjectKey =>
                 (c: @switch) match {
                   case '"' =>
                     string_(T.advance(context), true, StringState.Normal, 0, new StringBuilder, chunkAcc)
                       .flatMap(res => continue(State.AfterObjectKey)(res))
-                  case _ => Pull.raiseError[F](new JsonException(s"unexpected '$c' before object key"))
+                  case _ => emitChunk(chunkAcc) >> Pull.raiseError[F](new JsonException(s"unexpected '$c' before object key"))
                 }
               case State.AfterObjectKey =>
                 (c: @switch) match {
                   case ':' => go_(T.advance(context), State.BeforeObjectValue, chunkAcc)
-                  case c   => Pull.raiseError[F](new JsonException(s"unexpected '$c' after object key"))
+                  case c   => emitChunk(chunkAcc) >> Pull.raiseError[F](new JsonException(s"unexpected '$c' after object key"))
                 }
               case State.BeforeObjectValue =>
                 value_(context, State.AfterObjectValue, chunkAcc)
@@ -418,7 +285,7 @@
                     go_(T.advance(context), State.ExpectObjectKey, chunkAcc)
                   case '}' =>
                     Pull.pure(Some((T.advance(context), chunkAcc += Token.EndObject)))
-                  case c => Pull.raiseError[F](new JsonException(s"unexpected '$c' after object value"))
+                  case c => emitChunk(chunkAcc) >> Pull.raiseError[F](new JsonException(s"unexpected '$c' after object value"))
                 }
               case State.ExpectArrayValue =>
                 value_(context, State.AfterArrayValue, chunkAcc)
@@ -437,100 +304,10 @@
                     Pull.pure(Some((T.advance(context), chunkAcc += Token.EndArray)))
                   case ',' =>
                     go_(T.advance(context), State.ExpectArrayValue, chunkAcc)
-                  case c => Pull.raiseError[F](new JsonException(s"unexpected '$c' after array value"))
-                }
-            }
-        }
-=======
-  def go_[F[_]](chunk: Chunk[Char],
-                idx: Int,
-                rest: Stream[F, Char],
-                state: Int,
-                history: List[Int],
-                chunkAcc: List[Token])(implicit F: RaiseThrowable[F]): Pull[F, Token, Result[F, Char, List[Token]]] = {
-    val idx1 = idx //eatWhitespaces(idx, chunk)
-    if (idx1 >= chunk.size) {
-      emitChunk(chunkAcc) >> rest.pull.uncons.flatMap {
-        case Some((chunk, rest)) => go_(chunk, 0, rest, state, history, Nil)
-        case None =>
-          if (history.isEmpty)
-            Pull.pure(None)
-          else
-            Pull.raiseError[F](new JsonException("unexpected end of input"))
-      }
-    } else {
-      val c = chunk(idx1)
-      (c: @switch) match {
-        case ' ' | '\t' | '\r' | '\n' => go_(chunk: Chunk[Char], idx + 1, rest, state, history, chunkAcc)
-        case _ =>
-          (state: @switch) match {
-            case State.BeforeValue =>
-              value_(chunk, idx1, rest, state, chunkAcc).flatMap(continue(State.BeforeValue, history))
-            case State.BeforeObjectKey =>
-              (c: @switch) match {
-                case '"' =>
-                  string_(chunk, idx1 + 1, rest, true, StringState.Normal, 0, new StringBuilder, chunkAcc)
-                    .flatMap(continue(State.AfterObjectKey, history))
-                case '}' =>
-                  history match {
-                    case prev :: tail => go_(chunk, idx1 + 1, rest, prev, tail, Token.EndObject :: chunkAcc)
-                    case Nil          => Pull.pure(Some((chunk, idx1 + 1, rest, Token.EndObject :: chunkAcc)))
-                  }
-                case _ => emitChunk(chunkAcc) >> Pull.raiseError[F](new JsonException(s"unexpected '$c' before object key"))
-              }
-            case State.ExpectObjectKey =>
-              (c: @switch) match {
-                case '"' =>
-                  string_(chunk, idx1 + 1, rest, true, StringState.Normal, 0, new StringBuilder, chunkAcc)
-                    .flatMap(continue(State.AfterObjectKey, history))
-                case _ => emitChunk(chunkAcc) >> Pull.raiseError[F](new JsonException(s"unexpected '$c' before object key"))
-              }
-            case State.AfterObjectKey =>
-              (c: @switch) match {
-                case ':' => go_(chunk, idx1 + 1, rest, State.BeforeObjectValue, history, chunkAcc)
-                case c   => emitChunk(chunkAcc) >> Pull.raiseError[F](new JsonException(s"unexpected '$c' after object key"))
-              }
-            case State.BeforeObjectValue =>
-              value_(chunk, idx1, rest, State.AfterObjectValue, chunkAcc)
-                .flatMap(continue(State.AfterObjectValue, history))
-            case State.AfterObjectValue =>
-              (c: @switch) match {
-                case ',' =>
-                  go_(chunk, idx1 + 1, rest, State.ExpectObjectKey, history, chunkAcc)
-                case '}' =>
-                  history match {
-                    case prev :: tail => go_(chunk, idx1 + 1, rest, prev, tail, Token.EndObject :: chunkAcc)
-                    case Nil          => Pull.pure(Some((chunk, idx1 + 1, rest, Token.EndObject :: chunkAcc)))
-                  }
-                case c => emitChunk(chunkAcc) >> Pull.raiseError[F](new JsonException(s"unexpected '$c' after object value"))
-              }
-            case State.ExpectArrayValue =>
-              value_(chunk, idx1, rest, State.AfterArrayValue, chunkAcc)
-                .flatMap(continue(State.AfterArrayValue, history))
-            case State.BeforeArrayValue =>
-              (c: @switch) match {
-                case ']' =>
-                  history match {
-                    case prev :: tail => go_(chunk, idx1 + 1, rest, prev, tail, Token.EndArray :: chunkAcc)
-                    case Nil          => Pull.pure(Some((chunk, idx1 + 1, rest, Token.EndArray :: chunkAcc)))
-                  }
-                case c =>
-                  value_(chunk, idx1, rest, State.AfterArrayValue, chunkAcc)
-                    .flatMap(continue(State.AfterArrayValue, history))
-              }
-            case State.AfterArrayValue =>
-              (c: @switch) match {
-                case ']' =>
-                  history match {
-                    case prev :: tail => go_(chunk, idx1 + 1, rest, prev, tail, Token.EndArray :: chunkAcc)
-                    case Nil          => Pull.pure(Some((chunk, idx1 + 1, rest, Token.EndArray :: chunkAcc)))
-                  }
-                case ',' =>
-                  go_(chunk, idx1 + 1, rest, State.ExpectArrayValue, history, chunkAcc)
-                case c => emitChunk(chunkAcc) >> Pull.raiseError[F](new JsonException(s"unexpected '$c' after array value"))
-              }
-          }
->>>>>>> b9931217
+                  case c => emitChunk(chunkAcc) >> Pull.raiseError[F](new JsonException(s"unexpected '$c' after array value"))
+                }
+            }
+        }
       }
     }
 
