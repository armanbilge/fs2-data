/*
 * Copyright 2019 Lucas Satabin
 *
 * Licensed under the Apache License, Version 2.0 (the "License");
 * you may not use this file except in compliance with the License.
 * You may obtain a copy of the License at
 *
 *     http://www.apache.org/licenses/LICENSE-2.0
 *
 * Unless required by applicable law or agreed to in writing, software
 * distributed under the License is distributed on an "AS IS" BASIS,
 * WITHOUT WARRANTIES OR CONDITIONS OF ANY KIND, either express or implied.
 * See the License for the specific language governing permissions and
 * limitations under the License.
 */
package fs2
package data
package json
package internals

import ast._

private[json] object TokenSelector {

  private def transformValue[F[_], Json](chunk: Chunk[Token],
                                         idx: Int,
                                         rest: Stream[F, Token],
                                         f: Json => Json,
                                         chunkAcc: List[Token])(
      implicit F: RaiseThrowable[F],
      builder: Builder[Json],
      tokenizer: Tokenizer[Json]): Pull[F, Token, Result[F, List[Token]]] =
    ValueParser.pullValue(chunk, idx, rest).flatMap {
      case Some((chunk, idx, rest, json)) =>
        Pull.pure(Some((chunk, idx, rest, tokenizer.tokenize(f(json)).toList reverse_::: chunkAcc)))
      case None => Pull.pure(None)
    }

  private def selectName[F[_]](
      chunk: Chunk[Token],
      idx: Int,
      rest: Stream[F, Token],
      emitNonSelected: Boolean,
      wrap: Boolean,
      toSelect: String => Boolean,
<<<<<<< HEAD
      onSelect: (Chunk[Token], Int, Stream[F, Token], List[Token]) => Pull[F, Token, Result[F, List[Token]]],
      chunkAcc: List[Token])(implicit F: RaiseThrowable[F]): Pull[F, Token, Result[F, List[Token]]] =
=======
      mandatories: Set[String],
      onSelect: (Chunk[Token], Int, Stream[F, Token], List[Token]) => Pull[F, Token, Result[F, Token, List[Token]]],
      chunkAcc: List[Token])(implicit F: RaiseThrowable[F]): Pull[F, Token, Result[F, Token, List[Token]]] =
>>>>>>> b9931217
    if (idx >= chunk.size) {
      emitChunk(chunkAcc) >> rest.pull.uncons.flatMap {
        case Some((hd, tl)) => selectName(hd, 0, tl, emitNonSelected, wrap, toSelect, mandatories, onSelect, Nil)
        case None           => Pull.raiseError[F](new JsonException("unexpected end of input"))
      }
    } else
      chunk(idx) match {
        case key @ Token.Key(name) =>
          val action =
            if (toSelect(name)) {
              // name is to be selected, then continue
              val chunkAcc1 = if (wrap) key :: chunkAcc else chunkAcc
              onSelect(chunk, idx + 1, rest, chunkAcc1)
            } else if (emitNonSelected) {
              val chunkAcc1 = if (wrap) key :: chunkAcc else chunkAcc
              emitValue(chunk, idx + 1, rest, 0, chunkAcc1)
            } else {
              // skip the value and continue
              skipValue(chunk, idx + 1, rest, 0, chunkAcc)
            }
          action.flatMap {
            case Some((chunk, idx, rest, chunkAcc)) =>
              selectName(chunk, idx, rest, emitNonSelected, wrap, toSelect, mandatories - name, onSelect, chunkAcc)
            case None =>
              Pull.raiseError[F](new JsonException("unexpected end of input"))
          }

        case Token.EndObject =>
          // object is done, go up
          // but first check if all mandatory fields have been seen
          if (mandatories.isEmpty) {
            val chunkAcc1 = if (wrap) Token.EndObject :: chunkAcc else chunkAcc
            Pull.pure(Some((chunk, idx + 1, rest, chunkAcc1)))
          } else {
            emitChunk(chunkAcc) >> Pull.raiseError[F](
              new JsonMissingFieldException(s"missing mandatory fields: ${mandatories.mkString(", ")}", mandatories))
          }
        case token =>
          emitChunk(chunkAcc) >> Pull.raiseError[F](new JsonException("malformed json"))
      }

  private def selectIndex[F[_]](
      chunk: Chunk[Token],
      idx: Int,
      rest: Stream[F, Token],
      emitNonSelected: Boolean,
      wrap: Boolean,
      arrIdx: Int,
      toSelect: Int => Boolean,
      onSelect: (Chunk[Token], Int, Stream[F, Token], List[Token]) => Pull[F, Token, Result[F, List[Token]]],
      chunkAcc: List[Token])(implicit F: RaiseThrowable[F]): Pull[F, Token, Result[F, List[Token]]] =
    if (idx >= chunk.size) {
      emitChunk(chunkAcc) >> rest.pull.uncons.flatMap {
        case Some((hd, tl)) => selectIndex(hd, 0, tl, emitNonSelected, wrap, arrIdx, toSelect, onSelect, Nil)
        case None           => Pull.raiseError[F](new JsonException("unexpected end of input"))
      }
    } else
      chunk(idx) match {
        case Token.EndArray =>
          // array is done, go up
          val chunkAcc1 = if (wrap) Token.EndArray :: chunkAcc else chunkAcc
          Pull.pure(Some((chunk, idx + 1, rest, chunkAcc1)))
        case token =>
          val action =
            if (toSelect(arrIdx))
              // index is to be selected, then continue
              onSelect(chunk, idx, rest, chunkAcc)
            else if (emitNonSelected)
              emitValue(chunk, idx, rest, 0, chunkAcc)
            else
              // skip the value and continue
              skipValue(chunk, idx, rest, 0, chunkAcc)
          action.flatMap {
            case Some((chunk, idx, rest, chunkAcc)) =>
              selectIndex(chunk, idx, rest, emitNonSelected, wrap, arrIdx + 1, toSelect, onSelect, chunkAcc)
            case None => Pull.raiseError[F](new JsonException("unexpected end of input"))
          }
      }

  private def filterChunk[F[_]](
      chunk: Chunk[Token],
      idx: Int,
      rest: Stream[F, Token],
      selector: Selector,
      emitNonSelected: Boolean,
      wrap: Boolean,
      onSelect: (Chunk[Token], Int, Stream[F, Token], List[Token]) => Pull[F, Token, Result[F, List[Token]]],
      chunkAcc: List[Token])(implicit F: RaiseThrowable[F]): Pull[F, Token, Result[F, List[Token]]] =
    if (idx >= chunk.size) {
<<<<<<< HEAD
      Pull.output(Chunk.seq(chunkAcc.reverse)) >>
        rest.pull.uncons.flatMap {
          case Some((hd, tl)) => filterChunk(hd, 0, tl, selector, emitNonSelected, wrap, onSelect, Nil)
          case None           => Pull.pure(None)
        }
    } else {
=======
      emitChunk(chunkAcc) >> rest.pull.uncons.flatMap {
        case Some((hd, tl)) => filterChunk(hd, 0, tl, selector, emitNonSelected, wrap, onSelect, Nil)
        case None           => Pull.pure(None)
      }
    } else
>>>>>>> b9931217
      selector match {
        case Selector.ThisSelector =>
          onSelect(chunk, idx, rest, chunkAcc)
        case Selector.NameSelector(pred, strict, mandatory) =>
          chunk(idx) match {
            case Token.StartObject =>
              // enter the object context and go down to the name
              val chunkAcc1 = if (wrap) Token.StartObject :: chunkAcc else chunkAcc
              selectName(chunk, idx + 1, rest, emitNonSelected, wrap, pred, pred.values, onSelect, chunkAcc1)
            case token =>
              if (strict)
                emitChunk(chunkAcc) >> Pull.raiseError[F](new JsonException(s"cannot ${token.kind} number with string"))
              else if (emitNonSelected)
                emitValue(chunk, idx, rest, 0, chunkAcc)
              else
                // skip the value and go up
                skipValue(chunk, idx, rest, 0, chunkAcc)
          }
        case Selector.IndexSelector(pred, strict) =>
          chunk(idx) match {
            case Token.StartArray =>
              // enter the array context and go down to the indices
              val chunkAcc1 = if (wrap) Token.StartArray :: chunkAcc else chunkAcc
              selectIndex(chunk, idx + 1, rest, emitNonSelected, wrap, 0, pred, onSelect, chunkAcc1)
            case token =>
              if (strict)
                emitChunk(chunkAcc) >> Pull.raiseError[F](new JsonException(s"cannot index ${token.kind} with number"))
              else if (emitNonSelected)
                emitValue(chunk, idx, rest, 0, chunkAcc)
              else
                // skip the value and go up
                skipValue(chunk, idx, rest, 0, chunkAcc)
          }
        case Selector.IteratorSelector(strict) =>
          chunk(idx) match {
            case Token.StartArray =>
              // enter the array context and go down to the indices
              val chunkAcc1 = if (wrap) Token.StartArray :: chunkAcc else chunkAcc
              selectIndex(chunk, idx + 1, rest, emitNonSelected, wrap, 0, IndexPredicate.All, onSelect, chunkAcc1)
            case Token.StartObject =>
              // enter the object context and go down to the name
              val chunkAcc1 = if (wrap) Token.StartObject :: chunkAcc else chunkAcc
              selectName(chunk, idx + 1, rest, emitNonSelected, wrap, NamePredicate.All, Set.empty, onSelect, chunkAcc1)
            case token =>
              if (strict)
                emitChunk(chunkAcc) >> Pull.raiseError[F](new JsonException(s"cannot iterate over ${token.kind}"))
              else if (emitNonSelected)
                emitValue(chunk, idx, rest, 0, chunkAcc)
              else
                // skip the value and go up
                skipValue(chunk, idx, rest, 0, chunkAcc)
          }
        case Selector.PipeSelector(left, right) =>
          filterChunk(chunk,
                      idx,
                      rest,
                      left,
                      emitNonSelected,
                      wrap,
                      filterChunk(_, _, _, right, emitNonSelected, wrap, onSelect, _),
                      chunkAcc)
      }
    }

  private def go[F[_]](
      chunk: Chunk[Token],
      idx: Int,
      rest: Stream[F, Token],
      selector: Selector,
      emitNonSelected: Boolean,
      wrap: Boolean,
      onSelect: (Chunk[Token], Int, Stream[F, Token], List[Token]) => Pull[F, Token, Result[F, List[Token]]],
      chunkAcc: List[Token])(implicit F: RaiseThrowable[F]): Pull[F, Token, Unit] =
    filterChunk(chunk, idx, rest, selector, emitNonSelected, wrap, onSelect, chunkAcc).flatMap {
      case Some((chunk, idx, rest, chunkAcc)) =>
        go(chunk, idx, rest, selector, emitNonSelected, wrap, onSelect, chunkAcc)
      case None =>
        Pull.done
    }

  def pipe[F[_]](selector: Selector, wrap: Boolean)(implicit F: RaiseThrowable[F]): Pipe[F, Token, Token] =
    s => go(Chunk.empty, 0, s, selector, false, wrap, emit[F], Nil).stream

  def transformPipe[F[_], Json: Builder: Tokenizer](selector: Selector, f: Json => Json)(
      implicit F: RaiseThrowable[F]): Pipe[F, Token, Token] =
    s => go(Chunk.empty, 0, s, selector, true, true, transform[F, Json](f), Nil).stream

  private def emit[F[_]](chunk: Chunk[Token], idx: Int, rest: Stream[F, Token], chunkAcc: List[Token])(
      implicit F: RaiseThrowable[F]): Pull[F, Token, Result[F, List[Token]]] =
    emitValue[F](chunk, idx, rest, 0, chunkAcc)

  private def transform[F[_], Json: Builder: Tokenizer](
      f: Json => Json)(chunk: Chunk[Token], idx: Int, rest: Stream[F, Token], chunkAcc: List[Token])(
      implicit F: RaiseThrowable[F]): Pull[F, Token, Result[F, List[Token]]] =
    transformValue(chunk, idx, rest, f, chunkAcc)

}<|MERGE_RESOLUTION|>--- conflicted
+++ resolved
@@ -43,16 +43,11 @@
       emitNonSelected: Boolean,
       wrap: Boolean,
       toSelect: String => Boolean,
-<<<<<<< HEAD
+      mandatories: Set[String],
       onSelect: (Chunk[Token], Int, Stream[F, Token], List[Token]) => Pull[F, Token, Result[F, List[Token]]],
       chunkAcc: List[Token])(implicit F: RaiseThrowable[F]): Pull[F, Token, Result[F, List[Token]]] =
-=======
-      mandatories: Set[String],
-      onSelect: (Chunk[Token], Int, Stream[F, Token], List[Token]) => Pull[F, Token, Result[F, Token, List[Token]]],
-      chunkAcc: List[Token])(implicit F: RaiseThrowable[F]): Pull[F, Token, Result[F, Token, List[Token]]] =
->>>>>>> b9931217
     if (idx >= chunk.size) {
-      emitChunk(chunkAcc) >> rest.pull.uncons.flatMap {
+      Pull.output(Chunk.seq(chunkAcc.reverse)) >> rest.pull.uncons.flatMap {
         case Some((hd, tl)) => selectName(hd, 0, tl, emitNonSelected, wrap, toSelect, mandatories, onSelect, Nil)
         case None           => Pull.raiseError[F](new JsonException("unexpected end of input"))
       }
@@ -85,11 +80,11 @@
             val chunkAcc1 = if (wrap) Token.EndObject :: chunkAcc else chunkAcc
             Pull.pure(Some((chunk, idx + 1, rest, chunkAcc1)))
           } else {
-            emitChunk(chunkAcc) >> Pull.raiseError[F](
+            Pull.output(Chunk.seq(chunkAcc.reverse)) >> Pull.raiseError[F](
               new JsonMissingFieldException(s"missing mandatory fields: ${mandatories.mkString(", ")}", mandatories))
           }
         case token =>
-          emitChunk(chunkAcc) >> Pull.raiseError[F](new JsonException("malformed json"))
+          Pull.output(Chunk.seq(chunkAcc.reverse)) >> Pull.raiseError[F](new JsonException("malformed json"))
       }
 
   private def selectIndex[F[_]](
@@ -103,7 +98,7 @@
       onSelect: (Chunk[Token], Int, Stream[F, Token], List[Token]) => Pull[F, Token, Result[F, List[Token]]],
       chunkAcc: List[Token])(implicit F: RaiseThrowable[F]): Pull[F, Token, Result[F, List[Token]]] =
     if (idx >= chunk.size) {
-      emitChunk(chunkAcc) >> rest.pull.uncons.flatMap {
+      Pull.output(Chunk.seq(chunkAcc.reverse)) >> rest.pull.uncons.flatMap {
         case Some((hd, tl)) => selectIndex(hd, 0, tl, emitNonSelected, wrap, arrIdx, toSelect, onSelect, Nil)
         case None           => Pull.raiseError[F](new JsonException("unexpected end of input"))
       }
@@ -140,20 +135,11 @@
       onSelect: (Chunk[Token], Int, Stream[F, Token], List[Token]) => Pull[F, Token, Result[F, List[Token]]],
       chunkAcc: List[Token])(implicit F: RaiseThrowable[F]): Pull[F, Token, Result[F, List[Token]]] =
     if (idx >= chunk.size) {
-<<<<<<< HEAD
-      Pull.output(Chunk.seq(chunkAcc.reverse)) >>
-        rest.pull.uncons.flatMap {
-          case Some((hd, tl)) => filterChunk(hd, 0, tl, selector, emitNonSelected, wrap, onSelect, Nil)
-          case None           => Pull.pure(None)
-        }
-    } else {
-=======
-      emitChunk(chunkAcc) >> rest.pull.uncons.flatMap {
+      Pull.output(Chunk.seq(chunkAcc.reverse)) >> rest.pull.uncons.flatMap {
         case Some((hd, tl)) => filterChunk(hd, 0, tl, selector, emitNonSelected, wrap, onSelect, Nil)
         case None           => Pull.pure(None)
       }
-    } else
->>>>>>> b9931217
+    } else {
       selector match {
         case Selector.ThisSelector =>
           onSelect(chunk, idx, rest, chunkAcc)
@@ -165,7 +151,7 @@
               selectName(chunk, idx + 1, rest, emitNonSelected, wrap, pred, pred.values, onSelect, chunkAcc1)
             case token =>
               if (strict)
-                emitChunk(chunkAcc) >> Pull.raiseError[F](new JsonException(s"cannot ${token.kind} number with string"))
+                Pull.output(Chunk.seq(chunkAcc.reverse)) >> Pull.raiseError[F](new JsonException(s"cannot ${token.kind} number with string"))
               else if (emitNonSelected)
                 emitValue(chunk, idx, rest, 0, chunkAcc)
               else
@@ -180,7 +166,7 @@
               selectIndex(chunk, idx + 1, rest, emitNonSelected, wrap, 0, pred, onSelect, chunkAcc1)
             case token =>
               if (strict)
-                emitChunk(chunkAcc) >> Pull.raiseError[F](new JsonException(s"cannot index ${token.kind} with number"))
+                Pull.output(Chunk.seq(chunkAcc.reverse)) >> Pull.raiseError[F](new JsonException(s"cannot index ${token.kind} with number"))
               else if (emitNonSelected)
                 emitValue(chunk, idx, rest, 0, chunkAcc)
               else
@@ -199,7 +185,7 @@
               selectName(chunk, idx + 1, rest, emitNonSelected, wrap, NamePredicate.All, Set.empty, onSelect, chunkAcc1)
             case token =>
               if (strict)
-                emitChunk(chunkAcc) >> Pull.raiseError[F](new JsonException(s"cannot iterate over ${token.kind}"))
+                Pull.output(Chunk.seq(chunkAcc.reverse)) >> Pull.raiseError[F](new JsonException(s"cannot iterate over ${token.kind}"))
               else if (emitNonSelected)
                 emitValue(chunk, idx, rest, 0, chunkAcc)
               else
