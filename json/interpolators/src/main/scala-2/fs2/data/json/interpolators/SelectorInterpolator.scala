--- conflicted
+++ resolved
@@ -1,9 +1,5 @@
 /*
-<<<<<<< HEAD
- * Copyright 2022 Lucas Satabin
-=======
  * Copyright 2019-2022 Lucas Satabin
->>>>>>> 26c0fb2d
  *
  * Licensed under the Apache License, Version 2.0 (the "License");
  * you may not use this file except in compliance with the License.
@@ -30,9 +26,9 @@
   def validate(c: Context)(string: String): Either[String, c.Expr[Selector]] = {
     import c.universe._
     SelectorParser.either(string) match {
-      case Left(JsonSelectorException(msg, _)) => Left(msg)
-      case Left(t)                             => Left(t.getMessage)
-      case Right(_) => Right(c.Expr(q"_root_.fs2.data.json.SelectorParser.either($string).toOption.get"))
+      case Left(JsonSelectorException(msg, idx)) => Left(msg)
+      case Left(t)                               => Left(t.getMessage)
+      case Right(v) => Right(c.Expr(q"_root_.fs2.data.json.SelectorParser.either($string).toOption.get"))
     }
   }
 
