name: Release
on:
  push:
    branches:
      - main
      - 0.x
      - series/*
    tags:
      - "v*"
jobs:
  publish:
    runs-on: ubuntu-latest
    steps:
<<<<<<< HEAD
      - uses: actions/checkout@v2
=======
      - uses: actions/checkout@v3
>>>>>>> 8d2ad2d5
        with:
          fetch-depth: 0
      - uses: olafurpg/setup-scala@v13
      - run: sbt ci-release
        env:
          PGP_PASSPHRASE: ${{ secrets.PGP_PASSPHRASE }}
          PGP_SECRET: ${{ secrets.PGP_SECRET_KEY }}
          SONATYPE_PASSWORD: ${{ secrets.SONATYPE_PASSWORD }}
          SONATYPE_USERNAME: ${{ secrets.SONATYPE_USERNAME }}<|MERGE_RESOLUTION|>--- conflicted
+++ resolved
@@ -11,11 +11,7 @@
   publish:
     runs-on: ubuntu-latest
     steps:
-<<<<<<< HEAD
-      - uses: actions/checkout@v2
-=======
       - uses: actions/checkout@v3
->>>>>>> 8d2ad2d5
         with:
           fetch-depth: 0
       - uses: olafurpg/setup-scala@v13
