name: CI Tests
on:
  pull_request:
    branches:
      - "*"
  push:
    branches:
      - main
      - 0.x
      - series/*
  workflow_dispatch:

jobs:
  build:
    name: Check format, build, test, check documentation
    strategy:
      fail-fast: false
      matrix:
        os: [ubuntu-latest]
<<<<<<< HEAD
        scala: [2.12.16, 2.13.8, 3.2.0]
=======
        scala: [2.12.17, 2.13.8, 3.2.0]
>>>>>>> 8d2ad2d5
        java: [adopt@1.11]
    runs-on: ${{ matrix.os }}
    steps:
      - name: Checkout current branch (full)
        uses: actions/checkout@v2
        with:
          fetch-depth: 0
      - name: Setup Java and Scala
        uses: olafurpg/setup-scala@v10
        with:
          java-version: ${{ matrix.java }}
      - name: Cache sbt
        uses: actions/cache@v2
        with:
          path: |
            ~/.sbt
            ~/.ivy2/cache
            ~/.coursier/cache/v1
            ~/.cache/coursier/v1
          key: ${{ runner.os }}-sbt-cache-v2-${{ hashFiles('**/*.sbt') }}-${{ hashFiles('project/build.properties') }}
      - if: ${{ github.event_name == 'pull_request' }}
        run: 'sbt scalafmtCheckAll'
      - run: 'sbt ++${{ matrix.scala }} test'
      - if: matrix.scala == '2.13.8'
        run: sbt ++${{ matrix.scala }} documentation/mdoc<|MERGE_RESOLUTION|>--- conflicted
+++ resolved
@@ -17,11 +17,7 @@
       fail-fast: false
       matrix:
         os: [ubuntu-latest]
-<<<<<<< HEAD
-        scala: [2.12.16, 2.13.8, 3.2.0]
-=======
         scala: [2.12.17, 2.13.8, 3.2.0]
->>>>>>> 8d2ad2d5
         java: [adopt@1.11]
     runs-on: ${{ matrix.os }}
     steps:
