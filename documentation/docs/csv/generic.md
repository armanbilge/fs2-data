---
title: Generic
index: 1
module: csv
---

Module: [![Maven Central](https://img.shields.io/maven-central/v/org.gnieh/fs2-data-csv-generic_2.13.svg)](https://mvnrepository.com/artifact/org.gnieh/fs2-data-csv-generic_2.13)

The `fs2-data-csv-generic` module provides automatic and semi-automatic derivation for `RowDecoder` and `CsvRowDecoder`. It makes it easier to support custom row types but is based on [shapeless][shapeless], which can have a significant impact on compilation time.

To demonstrate how it works, let's work again with the CSV data from the [core][csv-doc] module documentation.

```scala mdoc:reset
import fs2._
import fs2.data.csv._

val input = """i,s,j
              |1,test,2
              |,other,-3
              |""".stripMargin

val stream = Stream.emit(input).through(rows[Fallible, String]())
```

This page covers the following topics:
* Contents
{:toc}

### Derivation of `CellDecoder` & `CellEncoder`

Cell types (`Int`, `String`, ...) can be decoded and encoded by providing implicit instances of `CellDecoder`/`CellEncoder`. Instances for primitives and common types are defined already. You can easily define your own or use generic derivation for coproducts:

```scala mdoc
import fs2.data.csv.generic._
import fs2.data.csv.generic.semiauto._

sealed trait State
object State {
  case object On extends State
  case object Off extends State
}

implicit val stateDecoder = deriveCellDecoder[State]
// use stateDecoder to derive decoders for rows...or just test:
stateDecoder("On")
stateDecoder("Off")

// same goes for the encoder
implicit val stateEncoder = deriveCellEncoder[State]
stateEncoder(State.On)
```

The generic derivation for cell decoders also supports renaming and deriving instances for unary product types (case classes with one field):

```scala mdoc
import fs2.data.csv.generic.semiauto._

sealed trait Advanced
object Advanced {
  @CsvValue("Active") case object On extends Advanced
  case class Unknown(name: String) extends Advanced
}

// works as we have an implicit CellDecoder[String]
implicit val unknownDecoder = deriveCellDecoder[Advanced.Unknown]
implicit val advancedDecoder = deriveCellDecoder[Advanced]

advancedDecoder("Active")
advancedDecoder("Off")

implicit val unknownEncoder = deriveCellEncoder[Advanced.Unknown]
implicit val advancedEncoder = deriveCellEncoder[Advanced]

advancedEncoder(Advanced.On)
advancedEncoder(Advanced.Unknown("Off"))
```

### Derivation of `RowDecoder` & `RowEncoder`

One can automatically derive an instance for a [shapeless][shapeless] `HList` if there are instances for all cell types. The example previously written manually now looks like:

```scala mdoc
import shapeless._
import fs2.data.csv.generic.hlist._

// .tail drops the header line
val hlists = stream.through(noHeaders).tail.through(decode[Fallible, Option[Int] :: String :: Int :: HNil])
hlists.compile.toList
```

### Derivation of `CsvRowDecoder`

Let's say you want to decode the CSV row to the following case class:

```scala mdoc
case class MyRow(i: Option[Int], j: Int, s: String)
```

You can get an automatically derived `CsvRowDecoder` (and a matching `CsvRowEncoder`) for every case class by importing `fs2.data.csv.generic.auto._`

```scala mdoc:nest
import fs2.data.csv.generic.auto._

<<<<<<< HEAD
val decoded = stream.through(headers[Fallible, String]).through(decodeRow[Fallible, String, MyRow])
decoded.compile.toList
=======
val roundtrip = stream.through(headers[IO, String])
  .through(decodeRow[IO, String, MyRow])
  // and back
  .through(encodeRow[IO, String, MyRow])
  .through(encodeRowWithFirstHeaders[IO, String])
roundtrip.compile.toList.unsafeRunSync()
>>>>>>> 22a99d04
```

Automatic derivation can be quite slow at compile time, so you might want to opt for semiautomatic derivation. In this case, you need to explicitly define the implicit instance in scope.

```scala mdoc:nest
import fs2.data.csv.generic.semiauto._

implicit val MyRowDecoder: CsvRowDecoder[MyRow, String] = deriveCsvRowDecoder[MyRow]

val decoded = stream.through(headers[Fallible, String]).through(decodeRow[Fallible, String, MyRow])
decoded.compile.toList
```

Both automatic and semi-automatic decoders support also default values when decoding, so instead of an `Option[Int]` for `i`, you can define this class:

```scala mdoc:nest
import fs2.data.csv.generic.auto._

case class MyRowDefault(i: Int = 42, j: Int, s: String)

val decoded = stream.through(headers[Fallible, String]).through(decodeRow[Fallible, String, MyRowDefault])
decoded.compile.toList
```

[csv-doc]: /documentation/csv/
[shapeless]: https://github.com/milessabin/shapeless<|MERGE_RESOLUTION|>--- conflicted
+++ resolved
@@ -101,17 +101,12 @@
 ```scala mdoc:nest
 import fs2.data.csv.generic.auto._
 
-<<<<<<< HEAD
-val decoded = stream.through(headers[Fallible, String]).through(decodeRow[Fallible, String, MyRow])
-decoded.compile.toList
-=======
-val roundtrip = stream.through(headers[IO, String])
-  .through(decodeRow[IO, String, MyRow])
+val roundtrip = stream.through(headers[Fallible, String])
+  .through(decodeRow[Fallible, String, MyRow])
   // and back
-  .through(encodeRow[IO, String, MyRow])
-  .through(encodeRowWithFirstHeaders[IO, String])
-roundtrip.compile.toList.unsafeRunSync()
->>>>>>> 22a99d04
+  .through(encodeRow[Fallible, String, MyRow])
+  .through(encodeRowWithFirstHeaders[Fallible, String])
+roundtrip.compile.toList
 ```
 
 Automatic derivation can be quite slow at compile time, so you might want to opt for semiautomatic derivation. In this case, you need to explicitly define the implicit instance in scope.
