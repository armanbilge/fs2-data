/*
<<<<<<< HEAD
 * Copyright 2022 Lucas Satabin
=======
 * Copyright 2019-2022 Lucas Satabin
>>>>>>> 26c0fb2d
 *
 * Licensed under the Apache License, Version 2.0 (the "License");
 * you may not use this file except in compliance with the License.
 * You may obtain a copy of the License at
 *
 *     http://www.apache.org/licenses/LICENSE-2.0
 *
 * Unless required by applicable law or agreed to in writing, software
 * distributed under the License is distributed on an "AS IS" BASIS,
 * WITHOUT WARRANTIES OR CONDITIONS OF ANY KIND, either express or implied.
 * See the License for the specific language governing permissions and
 * limitations under the License.
 */

package fs2
package data
package cbor

import low._

import fs2._

import weaver._

import cats.effect._

import scodec.bits._

object ValidationSpec extends SimpleIOSuite {

  test("should fail if not enough array elements are provided") {
    Stream(CborItem.StartArray(4), CborItem.True, CborItem.Null)
      .through(validate[IO])
      .compile
      .drain
      .attempt
      .map(res => expect(res.isLeft))
  }

  test("should fail if not enough Map elements are provided") {
    Stream(CborItem.StartMap(2), CborItem.True, CborItem.Null)
      .through(validate[IO])
      .compile
      .drain
      .attempt
      .map(res => expect(res.isLeft))
  }

  test("should fail if an odd number of Map elements are provided") {
    Stream(CborItem.StartMap(2), CborItem.True, CborItem.Null, CborItem.False)
      .through(validate[IO])
      .compile
      .drain
      .attempt
      .map(res => expect(res.isLeft))
  }

  test("should fail if an odd number of indefinite map elements are provided") {
    Stream(CborItem.StartMap(2), CborItem.True, CborItem.Null, CborItem.Break)
      .through(validate[IO])
      .compile
      .drain
      .attempt
      .map(res => expect(res.isLeft))
  }

  test("should fail if unmatched break is given") {
    Stream(CborItem.True, CborItem.Break)
      .through(validate[IO])
      .compile
      .drain
      .attempt
      .map(res => expect(res.isLeft))
  }

  test("should fail for unclosed indefinite array") {
    Stream(CborItem.StartIndefiniteArray, CborItem.True)
      .through(validate[IO])
      .compile
      .drain
      .attempt
      .map(res => expect(res.isLeft))
  }

  test("should fail for unclosed indefinite map") {
    Stream(CborItem.StartIndefiniteMap, CborItem.True, CborItem.Null)
      .through(validate[IO])
      .compile
      .drain
      .attempt
      .map(res => expect(res.isLeft))
  }

  test("should fail for unclosed indefinite text string") {
    Stream(CborItem.StartIndefiniteTextString)
      .through(validate[IO])
      .compile
      .drain
      .attempt
      .map(res => expect(res.isLeft))
  }

  test("should fail for nested indefinite text string") {
    Stream(CborItem.StartIndefiniteTextString,
           CborItem.TextString(""),
           CborItem.StartIndefiniteTextString,
           CborItem.Break,
           CborItem.Break)
      .through(validate[IO])
      .compile
      .drain
      .attempt
      .map(res => expect(res.isLeft))
  }

  test("should fail for invalid indefinite text string elements") {
    Stream(CborItem.StartIndefiniteTextString, CborItem.TextString(""), CborItem.True, CborItem.Break)
      .through(validate[IO])
      .compile
      .drain
      .attempt
      .map(res => expect(res.isLeft))
  }

  test("should fail for unclosed indefinite byte string") {
    Stream(CborItem.StartIndefiniteByteString, CborItem.ByteString(hex""), CborItem.ByteString(hex"12"))
      .through(validate[IO])
      .compile
      .drain
      .attempt
      .map(res => expect(res.isLeft))
  }

  test("should fail for nested indefinite byte string") {
    Stream(CborItem.StartIndefiniteByteString,
           CborItem.ByteString(hex""),
           CborItem.StartIndefiniteByteString,
           CborItem.Break,
           CborItem.Break)
      .through(validate[IO])
      .compile
      .drain
      .attempt
      .map(res => expect(res.isLeft))
  }

  test("should fail for invalid indefinite byte string elements") {
    Stream(CborItem.StartIndefiniteByteString, CborItem.ByteString(hex""), CborItem.True, CborItem.Break)
      .through(validate[IO])
      .compile
      .drain
      .attempt
      .map(res => expect(res.isLeft))
  }

  test("should fail for invalid number of positive integer bits") {
    Stream(CborItem.PositiveInt(hex"010101"))
      .through(validate[IO])
      .compile
      .drain
      .attempt
      .map(res => expect(res.isLeft))
  }

  test("should fail for invalid number of negative integer bits") {
    Stream(CborItem.NegativeInt(hex"010101"))
      .through(validate[IO])
      .compile
      .drain
      .attempt
      .map(res => expect(res.isLeft))
  }

  test("should fail for invalid number of half float bits") {
    Stream(CborItem.Float16(hex"010132"))
      .through(validate[IO])
      .compile
      .drain
      .attempt
      .map(res => expect(res.isLeft))
  }

  test("should fail for invalid number of float bits") {
    Stream(CborItem.Float32(hex"010132"))
      .through(validate[IO])
      .compile
      .drain
      .attempt
      .map(res => expect(res.isLeft))
  }

  test("should fail for invalid number of double bits") {
    Stream(CborItem.Float64(hex"010132"))
      .through(validate[IO])
      .compile
      .drain
      .attempt
      .map(res => expect(res.isLeft))
  }

}<|MERGE_RESOLUTION|>--- conflicted
+++ resolved
@@ -1,9 +1,5 @@
 /*
-<<<<<<< HEAD
- * Copyright 2022 Lucas Satabin
-=======
  * Copyright 2019-2022 Lucas Satabin
->>>>>>> 26c0fb2d
  *
  * Licensed under the Apache License, Version 2.0 (the "License");
  * you may not use this file except in compliance with the License.
