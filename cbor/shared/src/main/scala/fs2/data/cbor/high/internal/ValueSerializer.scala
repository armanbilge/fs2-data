--- conflicted
+++ resolved
@@ -1,9 +1,5 @@
 /*
-<<<<<<< HEAD
- * Copyright 2022 Lucas Satabin
-=======
  * Copyright 2019-2022 Lucas Satabin
->>>>>>> 26c0fb2d
  *
  * Licensed under the Apache License, Version 2.0 (the "License");
  * you may not use this file except in compliance with the License.
@@ -66,7 +62,7 @@
               go(Chunk.seq(values), 0, Stream.empty, CborItem.StartIndefiniteArray :: acc) >>
                 go(chunk, idx + 1, rest, List(CborItem.Break))
             else
-              go(Chunk.seq(values), 0, Stream.empty, CborItem.StartArray(values.size.toLong) :: acc) >>
+              go(Chunk.seq(values), 0, Stream.empty, CborItem.StartArray(values.size) :: acc) >>
                 go(chunk, idx + 1, rest, Nil)
           case CborValue.Map(values, indefinite) =>
             if (indefinite)
@@ -79,7 +75,7 @@
               go(Chunk.iterable(values.flatMap(p => List(p._1, p._2))),
                  0,
                  Stream.empty,
-                 CborItem.StartMap(values.size.toLong) :: acc) >>
+                 CborItem.StartMap(values.size) :: acc) >>
                 go(chunk, idx + 1, rest, Nil)
           case CborValue.TextString(text) =>
             go(chunk, idx + 1, rest, CborItem.TextString(text) :: acc)
