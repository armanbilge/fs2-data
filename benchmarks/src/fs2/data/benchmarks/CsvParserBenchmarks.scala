--- conflicted
+++ resolved
@@ -20,11 +20,7 @@
 
   @Setup
   def readCsv(): Unit = csvContent = {
-<<<<<<< HEAD
-    File("../../../../../benchmarks/resources/benchmark.csv").contentAsString.grouped(4096).toList
-=======
-    File("resources/benchmark.csv").contentAsString.grouped(4096).toList.map(_.toList)
->>>>>>> 3580c6e6
+    File("resources/benchmark.csv").contentAsString.grouped(4096).toList
   }
 
   def csvStream: Stream[SyncIO, String] = Stream.emits(csvContent).covary[SyncIO]
